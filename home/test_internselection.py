--- conflicted
+++ resolved
@@ -49,12 +49,8 @@
             'payment_approved': True,
             'full_time_effort': True,
             'progress_report': 'Everything is fine.',
-<<<<<<< HEAD
+            'mentors_report': 'My intern is awesome',
             'request_extension': False,
-=======
-            'mentors_report': 'My intern is awesome',
-            'request_extension': None,
->>>>>>> 840ee985
             'extension_date': None,
             'request_termination': False,
             'termination_reason': '',
