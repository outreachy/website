from betterforms.multiform import MultiModelForm
from datetime import datetime, timedelta, timezone
from django.conf import settings
from django.contrib.auth.models import User
from django.contrib.auth.decorators import login_required
from django.contrib.admin.views.decorators import staff_member_required
from django.contrib.auth.mixins import LoginRequiredMixin, UserPassesTestMixin
from django.core import mail
from django.core.exceptions import PermissionDenied
from django.core.paginator import Paginator
from django.db import models
from django.forms import inlineformset_factory, ModelForm, modelform_factory, modelformset_factory, ValidationError
from django.forms import widgets
from django.forms.models import BaseInlineFormSet, BaseModelFormSet
from django.http import JsonResponse, HttpResponse, Http404
from django.shortcuts import get_list_or_404
from django.shortcuts import get_object_or_404
from django.shortcuts import redirect
from django.shortcuts import render
from django.urls import reverse
from django.utils.http import urlencode
from django.utils.safestring import mark_safe
from django.utils.text import slugify
from django.views.decorators.http import require_POST
from django.views.generic import FormView, View, DetailView, ListView, TemplateView
from django.views.generic.edit import CreateView, DeleteView, UpdateView
from django.views.generic.detail import SingleObjectMixin
from formtools.wizard.views import SessionWizardView
from itertools import chain, groupby
import json
from markdownx.utils import markdownify
from django_registration.forms import RegistrationForm
from django_registration.backends.activation import views as activation_views
import reversion

from . import email

from .dashboard import get_dashboard_sections

from .forms import InviteForm
from .forms import CommunityNameForm
from .forms import RenameProjectSkillsForm
from .forms import RadioBooleanField

from .mixins import ApprovalStatusAction
from .mixins import ComradeRequiredMixin
from .mixins import EligibleApplicantRequiredMixin
from .mixins import Preview

from .models import AlumInfo
from .models import ApplicantApproval
from .models import ApplicantGenderIdentity
from .models import ApplicantRaceEthnicityInformation
from .models import ApplicationReviewer
from .models import ApprovalStatus
from .models import BarriersToParticipation
from .models import CohortPage
from .models import CommunicationChannel
from .models import Community
from .models import Comrade
from .models import ContractorInformation
from .models import Contribution
from .models import CoordinatorApproval
from .models import EmploymentTimeCommitment
from .models import FinalApplication
from .models import get_deadline_date_for
from .models import InformalChatContact
from .models import InternSelection
from .models import InitialApplicationReview
from .models import Feedback1FromMentor
from .models import Feedback1FromIntern
from .models import Feedback2FromMentor
from .models import Feedback2FromIntern
from .models import Feedback3FromMentor
from .models import Feedback3FromIntern
from .models import Feedback4FromMentor
from .models import Feedback4FromIntern
from .models import FinalMentorFeedback
from .models import FinalInternFeedback
from .models import MentorApproval
from .models import MentorRelationship
from .models import NewCommunity
from .models import NonCollegeSchoolTimeCommitment
from .models import Notification
from .models import OrganizerNotes
from .models import Participation
from .models import PaymentEligibility
from .models import PriorFOSSExperience
from .models import Project
from .models import ProjectSkill
from .models import PromotionTracking
from .models import Role
from .models import RoundPage
from .models import skill_is_valid
from .models import SchoolInformation
from .models import SchoolTimeCommitment
from .models import TimeCommitmentSummary
from .models import SignedContract
from .models import Sponsorship
from .models import VolunteerTimeCommitment
from .models import WorkEligibility

from os import path

class RegisterUserForm(RegistrationForm):
    def clean(self):
        email = self.cleaned_data.get('email')
        if email and User.objects.filter(email=email).exists():
            self.add_error('email', mark_safe('This email address is already associated with an account. If you have forgotten your password, you can <a href="{}">reset it</a>.'.format(reverse('password_reset'))))
        super(RegisterUserForm, self).clean()

class RegisterUser(activation_views.RegistrationView):
    form_class = RegisterUserForm

    # The RegistrationView that django-registration provides
    # doesn't respect the next query parameter, so we have to
    # add it to the context of the template.
    def get_context_data(self, **kwargs):
        context = super(RegisterUser, self).get_context_data(**kwargs)
        context['next'] = self.request.GET.get('next', '/')
        return context

    def get_activation_key(self, user):
        # The superclass implementation of get_activation_key will
        # serialize arbitrary data in JSON format, so we can save more
        # data than just the username, which is good! Unfortunately it
        # expects to get that data by calling a get_username method,
        # which only works for actual Django user models. So first we
        # construct a fake user model for it to take apart, containing
        # only the data we want.
        self.activation_data = {'u': user.username}

        # Now, if we have someplace the user is supposed to go after
        # registering, then we save that as well.
        next_url = self.request.POST.get('next')
        if next_url:
            self.activation_data['n'] = next_url

        return super(RegisterUser, self).get_activation_key(self)

    def get_username(self):
        return self.activation_data

    def get_email_field_name(self):
        return "email"

    def get_email_context(self, activation_key):
        return {
            'activation_key': activation_key,
            'expiration_days': settings.ACCOUNT_ACTIVATION_DAYS,
            'request': self.request,
        }

class PendingRegisterUser(TemplateView):
    template_name = 'django_registration/registration_complete.html'

class ActivationView(activation_views.ActivationView):
    def get_user(self, data):
        # In the above RegistrationView, we dumped extra data into the
        # activation key, but the superclass implementation of get_user
        # expects the key to contain only a username string. So we save
        # our extra data and then pass the superclass the part it
        # expected.
        self.next_url = data.get('n')
        return super(ActivationView, self).get_user(data['u'])

    def get_success_url(self, user):
        # Ugh, we need to chain together TWO next-page URLs so we can
        # confirm that the person who posesses this activation token
        # also knows the corresponding password, then make a stop at the
        # ComradeUpdate form, before finally going where the user
        # actually wanted to go. Sorry folks.
        if self.next_url:
            query = '?' + urlencode({'next': self.next_url})
        else:
            query = ''
        query = '?' + urlencode({'next': reverse('account') + query})
        return reverse('django_registration_activation_complete') + query

class ActivationCompleteView(TemplateView):
    template_name = 'django_registration/activation_complete.html'

class OrganizerNotesUpdate(LoginRequiredMixin, ComradeRequiredMixin, UpdateView):
    model = OrganizerNotes
    fields = ['status', 'notes',]

    def get_object(self):
        if not self.request.user.is_staff:
            raise PermissionDenied("Only Outreachy organizers can edit notes.")

        # If the comrade already has associated notes, fetch the notes object.
        # Otherwise create a new OrganizerNotes object.
        comrade = get_object_or_404(Comrade, pk=self.kwargs['comrade_pk'])
        if not comrade.organizer_notes:
            return OrganizerNotes(comrade=comrade)

        return comrade.organizer_notes

    def get_success_url(self):
        comrade = get_object_or_404(Comrade, pk=self.kwargs['comrade_pk'])
        comrade.organizer_notes = self.object
        comrade.save()
        return self.request.GET.get('next', reverse('dashboard'))

# FIXME - we need a way for comrades to update and re-verify their email address.
class ComradeUpdate(LoginRequiredMixin, reversion.views.RevisionMixin, UpdateView):
    fields = [
        'public_name',
        'legal_name',
        'pronouns',
        'pronouns_to_participants',
        'pronouns_public',
        'photo',
        'timezone',
        'location',
        'github_url',
        'gitlab_url',
        'nick',
        'blog_url',
        'blog_rss_url',
        'twitter_url',
        'mastodon_url',
        'agreed_to_code_of_conduct',
    ]

    def get_object(self):
        # Either grab the current comrade to update, or make a new one
        try:
            return self.request.user.comrade
        except Comrade.DoesNotExist:
            return Comrade(account=self.request.user)

    def get_context_data(self, **kwargs):
        context = super(ComradeUpdate, self).get_context_data(**kwargs)
        context['next'] = self.request.GET.get('next', '/')
        with open(path.join(settings.BASE_DIR, 'CODE-OF-CONDUCT.md')) as coc_file:
            context['codeofconduct'] = markdownify(coc_file.read())
        return context

    # FIXME - not sure where we should redirect people back to?
    # Take them back to the home page right now.
    def get_success_url(self):
        return self.request.POST.get('next', '/')

class EmptyModelFormSet(BaseModelFormSet):
    def get_queryset(self):
        return self.model._default_manager.none()

class SchoolTimeCommitmentModelFormSet(EmptyModelFormSet):
    def clean(self):
        super(SchoolTimeCommitmentModelFormSet, self).clean()
        if any(self.errors):
            # Don't validate if the individual term fields already have errors
            return

        end = None
        last_term = None
        number_filled_terms = 0
        for index, form in enumerate(self.forms):
            # This checks if one of the forms was left blank
            if index >= self.initial_form_count() and not form.has_changed():
                continue
            number_filled_terms += 1

            # Ensure that only one term has last_term set
            end_term = form.cleaned_data['last_term']
            if end_term:
                if last_term:
                    raise ValidationError("You cannot have more than one term be the last term in your degree.")
                else:
                    last_term = form

            # Ensure terms are in consecutive order
            start_date = form.cleaned_data['start_date']
            if end and end > start_date:
                raise ValidationError("Terms must be in chronological order.")
            end = form.cleaned_data['end_date']

        # Ensure that all three terms are filled out, unless one term has the last_term set
        if not last_term and number_filled_terms < 3:
            raise ValidationError("Please provide information for your next three terms of classes.")

        # We can't confirm there are no terms after the term where last_term is set
        # because someone might be ending their bachelor's degree and starting a master's.

def work_eligibility_is_approved(wizard):
    cleaned_data = wizard.get_cleaned_data_for_step('Work Eligibility')
    if not cleaned_data:
        return True
    if not cleaned_data['over_18']:
        return False
    # If they have student visa restrictions, we don't follow up
    # until they're actually selected as an intern, at which point we
    # need to send them a CPT letter and have them get it approved.
    if not cleaned_data['eligible_to_work']:
        return False
    if cleaned_data['under_export_control']:
        return False
    # If they're in a us_sanctioned_country, go ahead and collect the
    # rest of the information on the forms, but we'll mark them as
    # PENDING later.
    return True

def prior_foss_experience_is_approved(wizard):
    if not work_eligibility_is_approved(wizard):
        return False
    cleaned_data = wizard.get_cleaned_data_for_step('Prior FOSS Experience')
    if not cleaned_data:
        return True
    if cleaned_data['gsoc_or_outreachy_internship']:
        return False
    return True

def show_us_demographics(wizard):
    if not prior_foss_experience_is_approved(wizard):
        return False
    cleaned_data = wizard.get_cleaned_data_for_step('Payment Eligibility') or {}
    if not cleaned_data:
        return True
    us_resident = cleaned_data.get('us_national_or_permanent_resident', True)
    return us_resident

def show_noncollege_school_info(wizard):
    if not prior_foss_experience_is_approved(wizard):
        return False
    cleaned_data = wizard.get_cleaned_data_for_step('Time Commitments') or {}
    return cleaned_data.get('enrolled_as_noncollege_student', True)

def show_school_info(wizard):
    if not prior_foss_experience_is_approved(wizard):
        return False
    cleaned_data = wizard.get_cleaned_data_for_step('Time Commitments') or {}
    return cleaned_data.get('enrolled_as_student', True)

def show_contractor_info(wizard):
    if not prior_foss_experience_is_approved(wizard):
        return False
    cleaned_data = wizard.get_cleaned_data_for_step('Time Commitments') or {}
    if cleaned_data == None:
        return False
    return cleaned_data.get('contractor', True)

def show_employment_info(wizard):
    if not prior_foss_experience_is_approved(wizard):
        return False
    cleaned_data = wizard.get_cleaned_data_for_step('Time Commitments') or {}
    if cleaned_data.get('employed', True):
        return True
    if cleaned_data.get('contractor', True):
        cleaned_data = wizard.get_cleaned_data_for_step('Contractor Info')
        if cleaned_data and cleaned_data[0].get('continuing_contract_work', True):
            return True
    return False

def show_time_commitment_info(wizard):
    if not prior_foss_experience_is_approved(wizard):
        return False
    cleaned_data = wizard.get_cleaned_data_for_step('Time Commitments') or {}
    return cleaned_data.get('volunteer_time_commitments', True)

def determine_eligibility(wizard, applicant):
    if not (work_eligibility_is_approved(wizard)):
        return (ApprovalStatus.REJECTED, 'GENERAL')
    if not (prior_foss_experience_is_approved(wizard)):
        return (ApprovalStatus.REJECTED, 'GENERAL')

    days_free = applicant.get_time_commitments()["longest_period_free"]
    if days_free is None or days_free < applicant.required_days_free():
        return (ApprovalStatus.REJECTED, 'TIME')

    general_data = wizard.get_cleaned_data_for_step('Work Eligibility')
    if general_data['us_sanctioned_country']:
        return (ApprovalStatus.PENDING, 'SANCTIONED')

    return (ApprovalStatus.PENDING, 'ESSAY')


def get_current_round_for_initial_application():
    """
    People can only submit new initial applications or edit initial
    applications when the application period is open.
    """

    now = datetime.now(timezone.utc)
    today = get_deadline_date_for(now)

    try:
        current_round = RoundPage.objects.get(
            initial_applications_open__lte=today,
            initial_applications_close__gt=today,
        )
        current_round.today = today
    except RoundPage.DoesNotExist:
        raise PermissionDenied('The Outreachy application period is closed. If you are an applicant who has submitted an application for an internship project and your time commitments have increased, please contact the Outreachy organizers (see contact link above). Eligibility checking will become available when the next application period opens. Please sign up for the announcements mailing list for an email when the next application period opens: https://lists.outreachy.org/cgi-bin/mailman/listinfo/announce')

    return current_round


def get_current_round_for_initial_application_review():
    """
    Application reviewers need to have finished their work before the
    contribution period begins.
    """

    now = datetime.now(timezone.utc)
    today = get_deadline_date_for(now)

    try:
        current_round = RoundPage.objects.get(
            initial_applications_open__lte=today,
            internstarts__gt=today,
        )
        current_round.today = today
    except RoundPage.DoesNotExist:
        raise PermissionDenied('It is too late to review applications.')

    return current_round


def get_current_round_for_sponsors():
    """
    We want to engage sponsors until the interns are announced.
    Otherwise we'll show the generic round schedule.
    """

    now = datetime.now(timezone.utc)
    today = get_deadline_date_for(now)

    try:
        current_round = RoundPage.objects.get(
            internannounce__gt=today,
        )
        current_round.today = today
    except RoundPage.DoesNotExist:
        return None

    return current_round

def get_current_round_for_community_signup():
    """
    Find the current round with an open call for communities.
    """

    now = datetime.now(timezone.utc)
    today = get_deadline_date_for(now)

    try:
        current_round = RoundPage.objects.get(
            contributions_open__gt=today,
        )
        current_round.today = today
    except RoundPage.DoesNotExist:
        return None

    return current_round

class EligibilityUpdateView(LoginRequiredMixin, ComradeRequiredMixin, SessionWizardView):
    template_name = 'home/wizard_form.html'
    condition_dict = {
            'Payment Eligibility': work_eligibility_is_approved,
            'Prior FOSS Experience': work_eligibility_is_approved,
            'USA demographics': show_us_demographics,
            'Gender Identity': prior_foss_experience_is_approved,
            'Time Commitments': prior_foss_experience_is_approved,
            'School Info': show_school_info,
            'School Term Info': show_school_info,
            'Coding School or Online Courses Time Commitment Info': show_noncollege_school_info,
            'Contractor Info': show_contractor_info,
            'Employment Info': show_employment_info,
            'Volunteer Time Commitment Info': show_time_commitment_info,
            }
    form_list = [
            ('Work Eligibility', modelform_factory(WorkEligibility,
                fields=(
                'over_18',
                'student_visa_restrictions',
                'eligible_to_work',
                'under_export_control',
                'us_sanctioned_country',
                ),
                field_classes={
                    'over_18': RadioBooleanField,
                    'student_visa_restrictions': RadioBooleanField,
                    'eligible_to_work': RadioBooleanField,
                    'under_export_control': RadioBooleanField,
                    'us_sanctioned_country': RadioBooleanField,
                },
            )),
            ('Payment Eligibility', modelform_factory(PaymentEligibility,
                fields=(
                'us_national_or_permanent_resident',
                'living_in_us',
                ),
                field_classes={
                    'us_national_or_permanent_resident': RadioBooleanField,
                    'living_in_us': RadioBooleanField,
                },
            )),
            ('Prior FOSS Experience', modelform_factory(PriorFOSSExperience,
                fields=(
                'gsoc_or_outreachy_internship',
                'prior_contributor',
                'prior_paid_contributor',
                ),
                field_classes={
                    'gsoc_or_outreachy_internship': RadioBooleanField,
                    'prior_contributor': RadioBooleanField,
                    'prior_paid_contributor': RadioBooleanField,
                },
            )),
            ('USA demographics', modelform_factory(ApplicantRaceEthnicityInformation,
                fields=(
                'us_resident_demographics',
                ),
                field_classes={
                    'us_resident_demographics': RadioBooleanField,
                },
            )),
            ('Gender Identity', modelform_factory(ApplicantGenderIdentity, fields=(
                'transgender',
                'genderqueer',
                'man',
                'woman',
                'demi_boy',
                'demi_girl',
                'trans_masculine',
                'trans_feminine',
                'non_binary',
                'demi_non_binary',
                'genderqueer',
                'genderflux',
                'genderfluid',
                'demi_genderfluid',
                'demi_gender',
                'bi_gender',
                'tri_gender',
                'multigender',
                'pangender',
                'maxigender',
                'aporagender',
                'intergender',
                'mavrique',
                'gender_confusion',
                'gender_indifferent',
                'graygender',
                'agender',
                'genderless',
                'gender_neutral',
                'neutrois',
                'androgynous',
                'androgyne',
                'prefer_not_to_say',
                'self_identify',
                ),
                field_classes={
                    'transgender': RadioBooleanField,
                    'genderqueer': RadioBooleanField,
                },
            )),
            ('Barriers-to-Participation', modelform_factory(BarriersToParticipation,
                fields=(
                    'country_living_in_during_internship',
                    'country_living_in_during_internship_code',
                    'underrepresentation',
                    'employment_bias',
                    'lacking_representation',
                    'systemic_bias',
                    'content_warnings',
                ),
                widgets={
                    'country_living_in_during_internship_code': widgets.HiddenInput,
                },
            )),
            ('Time Commitments', modelform_factory(TimeCommitmentSummary,
                fields=(
                'enrolled_as_student',
                'enrolled_as_noncollege_student',
                'employed',
                'contractor',
                'volunteer_time_commitments',
                ),
                field_classes={
                    'enrolled_as_student': RadioBooleanField,
                    'enrolled_as_noncollege_student': RadioBooleanField,
                    'employed': RadioBooleanField,
                    'contractor': RadioBooleanField,
                    'volunteer_time_commitments': RadioBooleanField,
                },
            )),
            ('School Info', modelform_factory(SchoolInformation,
                fields=(
                    'university_name',
                    'university_website',
                    'current_academic_calendar',
                    'next_academic_calendar',
                    'degree_name',
                ),
            )),
            ('School Term Info', modelformset_factory(SchoolTimeCommitment,
                formset=SchoolTimeCommitmentModelFormSet,
                min_num=1,
                validate_min=True,
                extra=2,
                can_delete=False,
                fields=(
                    'term_name',
                    'start_date',
                    'end_date',
                    'last_term',
                ),
            )),
            ('Coding School or Online Courses Time Commitment Info', modelformset_factory(NonCollegeSchoolTimeCommitment,
                formset=EmptyModelFormSet,
                min_num=1,
                validate_min=True,
                extra=4,
                can_delete=False,
                fields=(
                    'start_date',
                    'end_date',
                    'hours_per_week',
                    'description',
                    'quit_on_acceptance',
                ),
            )),
            ('Contractor Info', modelformset_factory(ContractorInformation,
                formset=EmptyModelFormSet,
                min_num=1,
                max_num=1,
                validate_min=True,
                validate_max=True,
                can_delete=False,
                fields=(
                    'typical_hours',
                    'continuing_contract_work',
                ),
                field_classes={
                    'continuing_contract_work': RadioBooleanField,
                },
            )),
            ('Employment Info', modelformset_factory(EmploymentTimeCommitment,
                formset=EmptyModelFormSet,
                min_num=1,
                validate_min=True,
                extra=2,
                can_delete=False,
                fields=(
                    'start_date',
                    'end_date',
                    'hours_per_week',
                    'job_title',
                    'job_description',
                    'quit_on_acceptance',
                ),
            )),
            ('Volunteer Time Commitment Info', modelformset_factory(VolunteerTimeCommitment,
                formset=EmptyModelFormSet,
                min_num=1,
                validate_min=True,
                extra=2,
                can_delete=False,
                fields=(
                    'start_date',
                    'end_date',
                    'hours_per_week',
                    'description',
                ),
            )),
            ('Outreachy Promotional Information', modelform_factory(PromotionTracking,
                fields=(
                'spread_the_word',
                ),
            )),
        ]
    TEMPLATES = {
            'Work Eligibility': 'home/eligibility_wizard_general.html',
            'Payment Eligibility': 'home/eligibility_wizard_tax_forms.html',
            'Prior FOSS Experience': 'home/eligibility_wizard_foss_experience.html',
            'USA demographics': 'home/eligibility_wizard_us_demographics.html',
            'Gender Identity': 'home/eligibility_wizard_gender.html',
            'Barriers-to-Participation': 'home/eligibility_wizard_essay_questions.html',
            'Time Commitments': 'home/eligibility_wizard_time_commitments.html',
            'School Info': 'home/eligibility_wizard_school_info.html',
            'School Term Info': 'home/eligibility_wizard_school_terms.html',
            'Coding School or Online Courses Time Commitment Info': 'home/eligibility_wizard_noncollege_school_info.html',
            'Contractor Info': 'home/eligibility_wizard_contractor_info.html',
            'Employment Info': 'home/eligibility_wizard_employment_info.html',
            'Volunteer Time Commitment Info': 'home/eligibility_wizard_time_commitment_info.html',
            'Outreachy Promotional Information': 'home/eligibility_wizard_promotional.html',
            }

    def get_template_names(self):
        return [self.TEMPLATES[self.steps.current]]

    def show_results_if_any(self):
        # get_context_data() and done() both need a round; save it for them.
        self.current_round = get_current_round_for_initial_application()

        already_submitted = ApplicantApproval.objects.filter(
            applicant=self.request.user.comrade,
            application_round=self.current_round,
        ).exists()

        if not already_submitted:
            # Continue with the default get or post behavior.
            return None

        return redirect(self.request.GET.get('next', reverse('eligibility-results')))

    def get(self, *args, **kwargs):
        # Using `or` this way returns the redirect from show_results_if_any,
        # unless that function returns None. Only in that case does it call the
        # superclass implementation of this method and return _that_.
        return self.show_results_if_any() or super(EligibilityUpdateView, self).get(*args, **kwargs)

    def post(self, *args, **kwargs):
        # See self.get(), above.
        return self.show_results_if_any() or super(EligibilityUpdateView, self).post(*args, **kwargs)

    def get_context_data(self, **kwargs):
        context = super(EligibilityUpdateView, self).get_context_data(**kwargs)
        context['current_round'] = self.current_round
        return context

    def done(self, form_list, **kwargs):

        # Make sure to commit the object to the database before saving
        # any of the related objects, so they can set their foreign keys
        # to point to this ApplicantApproval object.
        self.object = ApplicantApproval.objects.create(
            applicant=self.request.user.comrade,
            application_round=self.current_round,
            ip_address=self.request.META.get('REMOTE_ADDR'),
        )

        for form in form_list:
            results = form.save(commit=False)

            # result might be a single value because it's a modelform
            # (WorkEligibility and TimeCommitmentSummary)
            # or a list because it's a modelformsets
            # (VolunteerTimeCommitment, EmploymentTimeCommitment, etc)
            # Make it into a list if it isn't one already.
            if not isinstance(results, list):
                results = [ results ]

            # For each object which contains data from the modelform
            # or modelformsets, we save that database object,
            # after setting the parent pointer.
            for r in results:
                r.applicant = self.object
                r.save()

        # Now that all the related objects are saved, we can determine
        # elegibility from them, which avoids duplicating some code that's
        # already on the models. The cost is reading back some of the objects
        # we just wrote and then re-saving an object, but that isn't a big hit.
        self.object.approval_status, self.object.reason_denied = determine_eligibility(self, self.object)

        # Save the country and country code
        # in a field for Software Freedom Conservancy accounting
        cleaned_data = self.get_cleaned_data_for_step('Barriers-to-Participation')
        if cleaned_data:
            self.object.initial_application_country_living_in_during_internship = cleaned_data['country_living_in_during_internship']
            self.object.initial_application_country_living_in_during_internship_code = cleaned_data['country_living_in_during_internship_code']

        self.object.save()

        return redirect(self.request.GET.get('next', reverse('eligibility-results')))

class EligibilityResults(LoginRequiredMixin, ComradeRequiredMixin, DetailView):
    template_name = 'home/eligibility_results.html'
    context_object_name = 'role'

    def get_object(self):
        now = datetime.now(timezone.utc)
        today = get_deadline_date_for(now)

        # We want to let people know why they can't make contributions, right
        # up until all contributions are closed; but we don't want to confuse
        # people who come back in a future round by showing them old results.
        try:
            current_round = RoundPage.objects.get(
                initial_applications_open__lte=today,
                contributions_close__gt=today,
            )
            current_round.today = today
        except RoundPage.DoesNotExist:
            raise PermissionDenied('The Outreachy application period is closed. Eligibility checking will become available when the next application period opens. Please sign up for the announcements mailing list for an email when the next application period opens: https://lists.outreachy.org/cgi-bin/mailman/listinfo/announce')

        role = Role(self.request.user, current_round)
        if not role.is_applicant:
            raise Http404("No initial application in this round.")
        return role


class ViewInitialApplication(LoginRequiredMixin, ComradeRequiredMixin, DetailView):
    template_name = 'home/applicant_review_detail.html'
    context_object_name = 'application'

    def get_context_data(self, **kwargs):
        context = super(ViewInitialApplication, self).get_context_data(**kwargs)
        context['current_round'] = self.object.application_round
        context['role'] = self.role
        return context

    def get_object(self):
        current_round = get_current_round_for_initial_application_review()

        self.role = Role(self.request.user, current_round)

        if not self.role.is_organizer and not self.role.is_reviewer:
            raise PermissionDenied("You are not authorized to review applications.")

        return get_object_or_404(ApplicantApproval,
                    applicant__account__username=self.kwargs['applicant_username'],
                    application_round=current_round)

class ProcessInitialApplication(LoginRequiredMixin, ComradeRequiredMixin, DetailView):
    template_name = 'home/process_initial_application.html'
    context_object_name = 'application'

    def get_context_data(self, **kwargs):
        context = super(ProcessInitialApplication, self).get_context_data(**kwargs)
        context['current_round'] = self.object.application_round
        context['role'] = self.role
        return context

    def get_object(self):
        current_round = get_current_round_for_initial_application_review()

        self.role = Role(self.request.user, current_round)

        if not self.role.is_organizer and not self.role.is_reviewer:
            raise PermissionDenied("You are not authorized to review applications.")

        return get_object_or_404(ApplicantApproval,
                    applicant__account__username=self.kwargs['applicant_username'],
                    application_round=current_round)

def promote_page(request):
    now = datetime.now(timezone.utc)
    today = get_deadline_date_for(now)

    # For the purposes of this view, a round is current until
    # initial application period ends. After that, there's
    # no point in getting people to apply to that round.
    try:
        current_round = RoundPage.objects.get(
            pingnew__lte=today,
            initial_applications_close__gt=today,
        )
        current_round.today = today
    except RoundPage.DoesNotExist:
        current_round = None

    return render(request, 'home/promote.html',
            {
            'current_round' : current_round,
            },
            )

def past_rounds_page(request):
    return render(request, 'home/past_rounds.html',
            {
                'rounds' : RoundPage.objects.all().order_by('internstarts'),
            },
            )

def current_round_page(request):
    closed_approved_projects = []
    ontime_approved_projects = []
    example_skill = ProjectSkill

    now = datetime.now(timezone.utc)
    today = get_deadline_date_for(now)

    # For the purposes of this view, a round is current until its
    # intern selections are announced, and then it becomes one of
    # the "previous" rounds.

    try:
        previous_round = RoundPage.objects.filter(
            internannounce__lte=today,
        ).latest('internstarts')
        previous_round.today = today
    except RoundPage.DoesNotExist:
        previous_round = None

    try:
        # Keep RoundPage.serve() in sync with this.
        current_round = RoundPage.objects.get(
            pingnew__lte=today,
            internannounce__gt=today,
        )
        current_round.today = today
    except RoundPage.DoesNotExist:
        current_round = None

    role = Role(request.user, current_round)
    if current_round is not None:
        all_participations = current_round.participation_set.approved().order_by('community__name')
        apps_open = current_round.initial_applications_open.has_passed()

        if apps_open or role.is_volunteer:
            # Anyone should be able to see all projects if the initial
            # application period is open. This builds up excitement in
            # applicants and gets them to complete an initial application. Note
            # in the template, links are still hidden if the initial
            # application is pending or rejected.
            approved_participations = all_participations

        elif request.user.is_authenticated:
            # Approved coordinators should be able to see their communities
            # even if the community isn't approved yet.
            approved_participations = all_participations.filter(
                community__coordinatorapproval__approval_status=ApprovalStatus.APPROVED,
                community__coordinatorapproval__coordinator__account=request.user,
            )

        else:
            # Otherwise, no communities should be visible.
            approved_participations = all_participations.none()

        for p in approved_participations:
            projects = p.project_set.approved().filter(new_contributors_welcome=False)
            if projects:
                closed_approved_projects.append((p, projects))
            projects = p.project_set.approved().filter(new_contributors_welcome=True)
            if projects:
                ontime_approved_projects.append((p, projects))
            # List communities that are approved but don't have any projects yet
            if not p.project_set.approved():
                ontime_approved_projects.append((p, None))

    return render(request, 'home/round_page_with_communities.html',
            {
            'current_round' : current_round,
            'previous_round' : previous_round,
            'closed_projects': closed_approved_projects,
            'ontime_projects': ontime_approved_projects,
            'example_skill': example_skill,
            'role': role,
            },
            )

# Call for communities, mentors, and volunteers page
#
# This is complex, so class-based views don't help us here.
#
# We want to display four sections:
#  * Blurb about what Outreachy is
#  * Timeline for the round
#  * Communities that are participating and are open to mentors and volunteers
#  * Communities that have participated and need to be claimed by coordinators
#
# We need to end up with:
#  * The most current round (by round number)
#  * The communities participating in the current round (which have their CFP open)
#  * The communities which aren't participating in the current round
#
# We need to do some database calls in order to get this info:
#  * Grab all the rounds, sort by round number (descending), hand us back one round
#  * For the current round, grab all Participations (communities participating)
#  * Grab all the communities
#
# To get the communities which aren't participating:
#  * Make a set of the community IDs from the communities
#    participating in the current round (participating IDs)
#  * Walk through all communities, seeing if the community ID is
#    in participating IDs.
#    * If so, put it in a participating communities set
#    * If not, put it in a not participating communities set

def community_cfp_view(request):
    # Cheap trick for case-insensitive sorting: the slug is always lower-cased.
    all_communities = Community.objects.all().order_by('slug')
    approved_communities = []
    pending_communities = []
    rejected_communities = []
    not_participating_communities = []

    # The problem here is the CFP page serves four (or more) purposes:
    # - to provide mentors a way to submit new projects
    # - to provide coordinators a way to submit new communities
    # - to allow mentors to sign up to co-mentor a project
    # - to allow mentors a way to edit their projects
    #
    # So, we close down the page after the interns are announced,
    # when (hopefully) all mentors have signed up to co-mentor.
    # Mentors can still be sent a manual link to sign up to co-mentor after that date,
    # but their community page just won't show their project.

    now = datetime.now(timezone.utc)
    today = get_deadline_date_for(now)

    try:
        previous_round = RoundPage.objects.filter(
            internstarts__lte=today,
        ).latest('internstarts')
        previous_round.today = today
    except RoundPage.DoesNotExist:
        previous_round = None

    try:
        current_round = RoundPage.objects.get(
            pingnew__lte=today,
            internstarts__gt=today,
        )
        current_round.today = today
    except RoundPage.DoesNotExist:
        current_round = None
        not_participating_communities = all_communities.filter(
            participation__approval_status=ApprovalStatus.APPROVED,
        ).distinct()
    else:
        # No exception caught, so we have a current_round

        # Now grab the community IDs of all communities participating in the current round
        # https://docs.djangoproject.com/en/1.11/topics/db/queries/#following-relationships-backward
        # https://docs.djangoproject.com/en/1.11/ref/models/querysets/#values-list
        # https://docs.djangoproject.com/en/1.11/ref/models/querysets/#values
        participating_communities = {
                p.community_id: p
                for p in current_round.participation_set.all()
                }
        for c in all_communities:
            participation_info = participating_communities.get(c.id)
            if participation_info is not None:
                if participation_info.is_pending():
                    pending_communities.append(c)
                elif participation_info.is_approved():
                    approved_communities.append(c)
                else: # either withdrawn or rejected
                    rejected_communities.append(c)
            else:
                not_participating_communities.append(c)

    # See https://docs.djangoproject.com/en/1.11/topics/http/shortcuts/
    return render(request, 'home/community_cfp.html',
            {
            'current_round' : current_round,
            'previous_round' : previous_round,
            'pending_communities': pending_communities,
            'approved_communities': approved_communities,
            'rejected_communities': rejected_communities,
            'not_participating_communities': not_participating_communities,
            },
            )


def community_read_only_view(request, community_slug):
    """
    This is the page for volunteers, mentors, and coordinators. It's a
    read-only page that displays information about the community, what projects
    are accepted, and how volunteers can help. If the community isn't
    participating in this round, the page displays instructions for being
    notified or signing the community up to participate.
    """

    community = get_object_or_404(Community, slug=community_slug)

    now = datetime.now(timezone.utc)
    today = get_deadline_date_for(now)

    participation_info = None

    # For the purposes of this view, a round is current until its interns start
    # their internships, and then it becomes one of the "previous" rounds.

    try:
        current_round = RoundPage.objects.get(
            pingnew__lte=today,
            internstarts__gt=today,
        )
        current_round.today = today
        previous_round = None
    except RoundPage.DoesNotExist:
        current_round = None
        try:
            previous_round = community.rounds.filter(
                internstarts__lte=today,
                participation__approval_status=ApprovalStatus.APPROVED,
            ).latest('internstarts')
            previous_round.today = today
        except RoundPage.DoesNotExist:
            previous_round = None
    else:
        # Try to see if this community is participating in the current round
        # and get the Participation object if so.
        try:
            participation_info = community.participation_set.get(participating_round=current_round)
        except Participation.DoesNotExist:
            pass

    coordinator = None
    notification = None
    mentors_pending_projects = ()
    if request.user.is_authenticated:
        try:
            # Although the current user is authenticated, don't assume
            # that they have a Comrade instance. Instead check that the
            # approval's coordinator is attached to a User that matches
            # this one.
            coordinator = community.coordinatorapproval_set.get(coordinator__account=request.user)
        except CoordinatorApproval.DoesNotExist:
            pass
        try:
            notification = community.notification_set.get(comrade__account=request.user)
        except Notification.DoesNotExist:
            pass

        if participation_info is not None and participation_info.approval_status in (ApprovalStatus.PENDING, ApprovalStatus.APPROVED):
            try:
                mentors_pending_projects = request.user.comrade.get_mentored_projects().pending().filter(
                    project_round=participation_info,
                )
            except Comrade.DoesNotExist:
                pass

    return render(request, 'home/community_read_only.html', {
        'current_round' : current_round,
        'previous_round' : previous_round,
        'community': community,
        'coordinator': coordinator,
        'notification': notification,
        'mentors_pending_projects': mentors_pending_projects,
        'participation_info': participation_info,
    })

# A Comrade wants to sign up to be notified when a community coordinator
# says this community is participating in a new round
class CommunityNotificationUpdate(LoginRequiredMixin, ComradeRequiredMixin, UpdateView):
    fields = []

    def get_object(self):
        community = get_object_or_404(Community, slug=self.kwargs['community_slug'])
        try:
            return Notification.objects.get(comrade=self.request.user.comrade, community=community)
        except Notification.DoesNotExist:
            return Notification(comrade=self.request.user.comrade, community=community)

    def get_success_url(self):
        return self.object.community.get_preview_url()

def community_landing_view(request, round_slug, community_slug):
    # Try to see if this community is participating in that round
    # and if so, get the Participation object and related objects.
    participation_info = get_object_or_404(
        Participation.objects.select_related('community', 'participating_round'),
        community__slug=community_slug,
        participating_round__slug=round_slug,
    )
    projects = participation_info.project_set.approved()
    ontime_projects = [p for p in projects if p.new_contributors_welcome]
    closed_projects = [p for p in projects if not p.new_contributors_welcome]
    example_skill = ProjectSkill
    current_round = participation_info.participating_round

    role = Role(request.user, current_round)

    approved_coordinator_list = CoordinatorApproval.objects.none()
    if request.user.is_authenticated:
        approved_coordinator_list = participation_info.community.coordinatorapproval_set.approved()

    mentors_pending_projects = Project.objects.none()
    approved_coordinator = False
    if request.user.is_authenticated:
        # If a mentor has submitted a project, they should be able to see all
        # their project details and have the link to edit the project, even if
        # the community is pending or the project isn't approved.
        try:
            # XXX: Despite the name, this is not limited to pending projects. Should it be?
            mentors_pending_projects = request.user.comrade.get_mentored_projects().filter(
                project_round=participation_info,
            )
        except Comrade.DoesNotExist:
            pass

        approved_coordinator = participation_info.community.is_coordinator(request.user)

    approved_to_see_all_project_details = approved_coordinator or role.is_approved_applicant or role.is_volunteer

    return render(request, 'home/community_landing.html',
            {
            'participation_info': participation_info,
            'ontime_projects': ontime_projects,
            'closed_projects': closed_projects,
            'role': role,
            # TODO: make the template get these off the participation_info instead of passing them in the context
            'current_round' : current_round,
            'community': participation_info.community,
            'approved_coordinator_list': approved_coordinator_list,
            'approved_to_see_all_project_details': approved_to_see_all_project_details,
            'mentors_pending_projects': mentors_pending_projects,
            'approved_coordinator': approved_coordinator,
            'example_skill': example_skill,
            },
            )

class CommunityCreate(LoginRequiredMixin, ComradeRequiredMixin, CreateView):
    model = NewCommunity
    fields = ['name',
            'reason_for_participation',
            'mentorship_programs',
            'repositories',
            'licenses_used',
            'approved_license',
            'no_proprietary_software',
            'cla',
            'dco',
            'unapproved_license_description',
            'proprietary_software_description',
            'participating_orgs',
            'approved_advertising',
            'unapproved_advertising_description',
            'governance',
            'participating_orgs_in_goverance',
            'code_of_conduct',
            'coc_committee',
            'demographics',
            'inclusive_practices',
            ]

    def get_form(self):
        now = datetime.now(timezone.utc)
        today = get_deadline_date_for(now)

        try:
            self.current_round = RoundPage.objects.filter(
                lateorgs__gt=today,
            ).earliest('lateorgs')
            self.current_round.today = today
        except RoundPage.DoesNotExist:
            raise PermissionDenied("There is no round you can participate in right now.")
        return super(CommunityCreate, self).get_form()

    # We have to over-ride this method because we need to
    # create a community's slug from its name.
    def form_valid(self, form):
        self.object = form.save(commit=False)
        self.object.slug = slugify(self.object.name)[:self.object._meta.get_field('slug').max_length]
        self.object.save()

        # Whoever created this community is automatically approved as a
        # coordinator for it, even though the community itself isn't
        # approved yet.
        CoordinatorApproval.objects.create(
                coordinator=self.request.user.comrade,
                community=self.object,
                approval_status=ApprovalStatus.APPROVED)

        # Send email
        email.notify_organizers_of_new_community(self.object)

        # When a new community is created, immediately redirect the
        # coordinator to gather information about their participation in
        # this round. The Participation object doesn't have to be saved
        # to the database yet; that'll happen when they submit it in the
        # next step.
        return redirect(Participation(
            community=self.object,
            participating_round=self.current_round,
        ).get_action_url('submit'))

class CommunityUpdate(LoginRequiredMixin, UpdateView):
    model = Community
    slug_url_kwarg = 'community_slug'
    fields = [
            'name',
            'website',
            'description',
            'long_description',
            'tutorial']

    def get_object(self):
        community = super(CommunityUpdate, self).get_object()
        if not community.is_coordinator(self.request.user):
            raise PermissionDenied("You are not an approved coordinator for this community.")
        return community

    def get_success_url(self):
        return self.object.get_preview_url()

class GeneralFundingApplication(LoginRequiredMixin, UpdateView):
    model = Community
    slug_url_kwarg = 'community_slug'
    form_class = modelform_factory(
            Community,
            fields=(
                'inclusive_participation',
                'additional_sponsors',
                'humanitarian_community',
                'general_funding_application',
                'open_science_community',
                'open_science_practices',
                ),
            field_classes={
                'humanitarian_community': RadioBooleanField,
                'open_science_community': RadioBooleanField,
                }
    )
    template_name = 'home/general_funding_application.html'

    def get_object(self):
        community = super(GeneralFundingApplication, self).get_object()
        if not community.is_coordinator(self.request.user):
            raise PermissionDenied("You are not an approved coordinator for this community.")
        return community

    def get_success_url(self):
        if self.kwargs['new'] == 'True':
            return reverse('community-update', kwargs = {
                'community_slug': self.object.slug,
                })
        return self.object.get_preview_url()

class SponsorshipUpdate(LoginRequiredMixin, ComradeRequiredMixin, UpdateView):
    model = Sponsorship
    fields = [
            'status',
            'ticket_number',
            'name',
            'amount',
            'funding_secured',
            'funding_decision_date',
            'coordinator_can_update',
            'additional_information',
            'organizer_notes',
            ]

    def get_object(self):
        if not self.request.user.is_staff:
            raise PermissionDenied("Only Outreachy organizers can edit notes.")

        sponsorship = get_object_or_404(Sponsorship, pk=self.kwargs['pk'])

        return sponsorship

    def get_success_url(self):
        return self.request.GET.get('next', reverse('dashboard'))

class SponsorshipInlineFormSet(BaseInlineFormSet):
    def get_queryset(self):
        qs = super(SponsorshipInlineFormSet, self).get_queryset()
        return qs.filter(coordinator_can_update=True)

    def save_new(self, form, commit=True):
        # Ensure that new objects created by this form will still be
        # editable with it later.
        form.instance.coordinator_can_update = True
        return super(SponsorshipInlineFormSet, self).save_new(form, commit)

class ParticipationAction(ApprovalStatusAction):
    form_class = inlineformset_factory(Participation, Sponsorship,
            formset=SponsorshipInlineFormSet,
            fields='__all__', exclude=['coordinator_can_update', 'status', 'ticket_number', 'organizer_notes'])

    # Make sure that someone can't feed us a bad community URL by fetching the Community.
    def get_object(self):
        community = get_object_or_404(Community, slug=self.kwargs['community_slug'])

        # Workflow changes depending on whether we create a new Participation
        # or just update an existing one.
        self.new = False

        # FIXME: probably should raise PermissionDenied, not Http404, outside of deadlines

        # For most purposes, this form is available right up to intern announcement...
        now = datetime.now(timezone.utc)
        today = get_deadline_date_for(now)
        participating_round = get_object_or_404(
            RoundPage,
            slug=self.kwargs['round_slug'],
            pingnew__lte=today,
            internannounce__gt=today,
        )

        # ...except submitting new communities cuts off at the lateorgs deadline.
        if participating_round.lateorgs.has_passed():
            return get_object_or_404(
                Participation,
                community=community,
                participating_round=participating_round,
            )

        try:
            return Participation.objects.get(
                    community=community,
                    participating_round=participating_round)
        except Participation.DoesNotExist:
            self.new = True
            return Participation(
                    community=community,
                    participating_round=participating_round)

    def get_context_data(self, **kwargs):
        context = super(ParticipationAction, self).get_context_data(**kwargs)
        # There won't be any sponsorships if the Participation object was newly created
        if not self.new:
            context['readonly_sponsorships'] = self.object.sponsorship_set.filter(coordinator_can_update=False)
        return context

    def save_form(self, form):
        # We might be newly-creating the Participation or changing its
        # approval_status even though the form the user sees has no
        # fields off this object itself, so make sure to save it first
        # so it gets assigned a primary key.
        self.object.save()

        # InlineFormSet's save method returns the list of created or
        # changed Sponsorship objects, not the parent Participation.
        form.save()

        # Saving this form doesn't change which object is current.
        return self.object

    def notify(self):
        if self.prior_status == self.target_status:
            return

        email.approval_status_changed(self.object, self.request)

        if self.target_status == ApprovalStatus.PENDING:
            for notification in self.object.community.notification_set.all():
                email.notify_mentor(self.object, notification, self.request)
                notification.delete()

    def get_success_url(self):
        return reverse('community-general-funding', kwargs = {
            'community_slug': self.object.community.slug,
            'new': self.new,
            })

# This view is for mentors and coordinators to review project information and approve it
def project_read_only_view(request, round_slug, community_slug, project_slug):
    project = get_object_or_404(
            Project.objects.select_related('project_round__participating_round', 'project_round__community'),
            slug=project_slug,
            project_round__participating_round__slug=round_slug,
            project_round__community__slug=community_slug,
            )

    approved_mentors = project.mentorapproval_set.approved()
    unapproved_mentors = project.mentorapproval_set.filter(approval_status__in=(ApprovalStatus.PENDING, ApprovalStatus.REJECTED))

    mentor_request = None
    coordinator = None
    if request.user.is_authenticated:
        # For both of the following queries, although the current user
        # is authenticated, don't assume that they have a Comrade
        # instance. Instead check that the approval is attached to a
        # User that matches this one.

        try:
            # Grab the current user's mentor request regardless of its
            # status so we can tell them what their status is.
            mentor_request = project.mentorapproval_set.get(mentor__account=request.user)
        except MentorApproval.DoesNotExist:
            pass

        try:
            # Grab the current user's coordinator request for the
            # community this project is part of, but only if they've
            # been approved, because otherwise we don't treat them any
            # differently than anyone else.
            coordinator = project.project_round.community.coordinatorapproval_set.approved().get(coordinator__account=request.user)
        except CoordinatorApproval.DoesNotExist:
            pass

    return render(request, 'home/project_read_only.html',
        {
            'current_round': project.round(),
            'community': project.project_round.community,
            'project' : project,
            'approved_mentors': approved_mentors,
            'unapproved_mentors': unapproved_mentors,
            'mentor_request': mentor_request,
            'coordinator': coordinator,
        },
    )


class CoordinatorApprovalAction(ApprovalStatusAction):
    # We don't collect any information about coordinators beyond what's
    # in the Comrade model already.
    fields = []

    def get_object(self):
        community = get_object_or_404(Community, slug=self.kwargs['community_slug'])

        username = self.kwargs.get('username')
        if username:
            comrade = get_object_or_404(Comrade, account__username=username)
        else:
            comrade = self.request.user.comrade

        try:
            return CoordinatorApproval.objects.get(coordinator=comrade, community=community)
        except CoordinatorApproval.DoesNotExist:
            return CoordinatorApproval(coordinator=comrade, community=community)

    def get_success_url(self):
        if self.kwargs['action'] == 'submit':
            # There's nothing useful to see on the coordinator preview
            # page, so go to the community preview after submit instead.
            return self.object.community.get_preview_url()

        return self.object.get_preview_url()

    def notify(self):
        if self.prior_status != self.target_status:
            email.approval_status_changed(self.object, self.request)


class InviteMentor(LoginRequiredMixin, ComradeRequiredMixin, FormView, SingleObjectMixin):
    template_name = 'home/invite-mentor.html'
    form_class = InviteForm

    def get_form(self, *args, **kwargs):
        # This method is called during both GET and POST, before
        # get_context_data or form_valid, but after the login checks have run.
        # So it's a semi-convenient common place to set self.object.
        self.object = project = get_object_or_404(
            Project,
            project_round__community__slug=self.kwargs['community_slug'],
            project_round__participating_round__slug=self.kwargs['round_slug'],
            slug=self.kwargs['project_slug'],
        )

        user = self.request.user
        if not project.is_mentor(user) and not project.project_round.community.is_coordinator(user):
            raise PermissionDenied("Only approved project mentors or community coordinators can invite additional mentors.")

        return super(InviteMentor, self).get_form(*args, **kwargs)

    def form_valid(self, form):
        email.invite_mentor(self.object, form.get_address(), self.request)
        return redirect('dashboard')


class MentorApprovalAction(ApprovalStatusAction):
    fields = [
            'understands_applicant_time_commitment',
            'understands_intern_time_commitment',
            'instructions_read',
            'understands_mentor_contract',
            'employer',
            'mentored_before',
            'mentorship_style',
            'longevity',
            'mentor_foss_contributions',
            'communication_channel_username',
            ]

    def get_object(self):
        project = get_object_or_404(Project,
                project_round__community__slug=self.kwargs['community_slug'],
                project_round__participating_round__slug=self.kwargs['round_slug'],
                slug=self.kwargs['project_slug'])

        username = self.kwargs.get('username')
        if username:
            mentor = get_object_or_404(Comrade, account__username=username)
        else:
            mentor = self.request.user.comrade

        try:
            return MentorApproval.objects.get(mentor=mentor, project=project)
        except MentorApproval.DoesNotExist:
            return MentorApproval(mentor=mentor, project=project)

    def get_context_data(self, **kwargs):
        employers = set(MentorApproval.objects.exclude(employer='Prefer not to say').exclude(employer='Unemployed').exclude(employer='Self employed').values_list('employer', flat=True).distinct())
        employers.update([
                    "Akamai",
                    "Amazon Web Services (AWS)",
                    "Automattic",
                    "Berkeley Institute For Data Science (BIDS)",
                    "Bloomberg",
                    "Ceph Foundation",
                    "CISCO",
                    "Cloud Native Computing Foundation (CNCF)",
                    "Cloudera",
                    "Code for Science & Society (CSS)",
                    "Codethink",
                    "Codeweavers",
                    "Collabora",
                    "Comcast",
                    "Continuous Delivery Foundation (CDF)",
                    "Creative Commons Corporation",
                    "DigitalOcean",
                    "Discourse",
                    "Electronic Frontier Foundation (EFF)",
                    "Endless",
                    "F# Software Foundation",
                    "Fondation partenariale Inria / Fondation OCaml",
                    "Ford Foundation",
                    "Free Software Foundation (FSF)",
                    "GatsbyJS",
                    "GitHub",
                    "GitLab",
                    "GNOME Foundation Inc",
                    "Goldman Sachs",
                    "Google",
                    "Haiku, Inc.",
                    "Hewlett Packard Enterprise",
                    "IBM",
                    "Igalia",
                    "Indeed",
                    "Intel Corporation",
                    "Lightbend",
                    "Linaro",
                    "Linux Foundation",
                    "Mapbox",
                    "Mapzen",
                    "Measurement Lab",
                    "Microsoft",
                    "Mozilla Corporation",
                    "Mozilla Foundation",
                    "NumFOCUS, Inc",
                    "Open Bioinformatics Foundation (OBF)",
                    "OpenHatch",
                    "OpenStack Foundation",
                    "Open Technology Institute",
                    "Python Software Foundation",
                    "Rackspace",
                    "Red Hat",
                    "Samsung",
                    "Shopify",
                    "Software in the Public Interest (SPI)",
                    "Terasology Foundation",
                    "The Open Information Security Foundation (OISF)",
                    "The Perl Foundation (TPF)",
                    "Tidelift",
                    "Twitter",
                    "United Nations Foundation",
                    "University of Cambridge",
                    "Wellcome Trust",
                    "Wikimedia Foundation",
                    "Xen Project",
                    "Zulip",
                    "Yocto Project",
                    "X.org Foundation",

                ])
        employers = ([
                    "Prefer not to say",
                    "Unemployed",
                    "Self employed",
            ]) + sorted(employers)

        context = super(MentorApprovalAction, self).get_context_data(**kwargs)
        context.update({
            # Make sure that someone can't inject code in another person's
            # browser by adding a maliciously encoded employer.
            # json.dumps() takes the employer list (encoded as a Python list)
            # and encodes the list in JavaScript object notation.
            # mark_safe means this data has already been cleaned,
            # and the Django template code shouldn't clean it.
            'employers': mark_safe(json.dumps(employers)),
            })
        return context

    def get_success_url(self):
        # BaseProjectEditPage doesn't allow people who aren't
        # "submitters" for the project to edit skills/channels. So
        # we want initial project submission to go
        #   1. 'project-action'
        #   2. 'mentorapproval-action'
        #   3. 'project-skills-edit'
        #   4. 'communication-channels-edit'
        # but if this is a co-mentor signup the co-mentor can't follow
        # that route because they haven't been approved to edit the
        # project yet when they first sign up.
        if self.kwargs['action'] == 'submit' and self.object.project.is_submitter(self.request.user):
            return self.object.project.reverse('project-skills-edit')

        return self.object.project.get_preview_url()

    def notify(self):
        if self.prior_status != self.target_status:
            email.approval_status_changed(self.object, self.request)
            if self.target_status == MentorApproval.APPROVED:
                interns = self.object.project.internselection_set.exclude(funding_source=InternSelection.NOT_FUNDED)

                # If we're adding a co-mentor after Outreachy organizers have
                # approved intern selections, then only tell the new co-mentor
                # about the approved interns.
                current_round = self.object.project.round()
                if current_round.internapproval.has_passed():
                    interns = interns.filter(organizer_approved=True)

                for intern_selection in interns:
                    email.co_mentor_intern_selection_notification(
                        intern_selection,
                        [self.object.mentor.email_address()],
                        self.request,
                    )

class ProjectAction(ApprovalStatusAction):
    fields = ['approved_license', 'no_proprietary_software', 'longevity', 'community_size', 'short_title', 'long_description', 'minimum_system_requirements', 'contribution_tasks', 'repository', 'issue_tracker', 'newcomer_issue_tag', 'intern_tasks', 'intern_benefits', 'community_benefits', 'unapproved_license_description', 'proprietary_software_description', 'new_contributors_welcome']

    # Make sure that someone can't feed us a bad community URL by fetching the Community.
    def get_object(self):
        participation = get_object_or_404(Participation,
                    community__slug=self.kwargs['community_slug'],
                    participating_round__slug=self.kwargs['round_slug'])

        project_slug = self.kwargs.get('project_slug')
        if project_slug:
            return get_object_or_404(Project,
                    project_round=participation,
                    slug=project_slug)
        else:
            return Project(project_round=participation)

    def save_form(self, form):
        project = form.save(commit=False)

        if not project.slug:
            project.slug = slugify(project.short_title)[:project._meta.get_field('slug').max_length]

        project.save()
        return project

    def get_success_url(self):
        if not self.kwargs.get('project_slug'):
            # If this is a new Project, associate an approved mentor with it
            mentor = MentorApproval.objects.create(
                    mentor=self.request.user.comrade,
                    project=self.object,
                    approval_status=ApprovalStatus.APPROVED)
            return mentor.get_action_url('submit', self.request.user)
        elif self.kwargs['action'] == 'submit':
            return self.object.reverse('project-skills-edit')
        return self.object.get_preview_url()

    def notify(self):
        if self.prior_status == self.target_status:
            return

        email.approval_status_changed(self.object, self.request)

        if self.target_status == ApprovalStatus.PENDING:
            if not self.object.approved_license or not self.object.no_proprietary_software:
                email.project_nonfree_warning(self.object, self.request)

class BaseProjectEditPage(LoginRequiredMixin, ComradeRequiredMixin, UpdateView):
    def get_object(self):
        project = get_object_or_404(Project,
                slug=self.kwargs['project_slug'],
                project_round__community__slug=self.kwargs['community_slug'],
                project_round__participating_round__slug=self.kwargs['round_slug'])
        if not project.is_submitter(self.request.user):
            raise PermissionDenied("You are not an approved mentor for this project")
        # Only allow adding new project communication channels or skills
        # for approved projects after the deadline has passed.
        deadline = project.submission_and_approval_deadline()
        if not project.is_approved() and deadline.has_passed():
            raise PermissionDenied("The project submission and approval deadline ({date}) has passed. Please sign up for the announcement mailing list for a call for mentors for the next Outreachy internship round. https://lists.outreachy.org/cgi-bin/mailman/listinfo/announce".format(date=deadline))
        return project

    def get_success_url(self):
        return reverse(self.next_view, kwargs=self.kwargs)

class ProjectSkillsEditPage(BaseProjectEditPage):
    template_name_suffix = '_skills_form'
    form_class = inlineformset_factory(Project, ProjectSkill, fields='__all__')
    next_view = 'communication-channels-edit'

    def get_context_data(self, **kwargs):
        context = super(ProjectSkillsEditPage, self).get_context_data(**kwargs)
        suggestions = list(set([ps.skill for ps in ProjectSkill.objects.all()]))
        clean_suggestions = []
        for s in suggestions:
            try:
                skill_is_valid(s)
                clean_suggestions.append(s)
            except ValidationError:
                pass
        context.update({
            # Make sure that someone can't inject code in another person's
            # browser by adding a maliciously encoded project skill.
            # json.dumps() takes the skills list (encoded as a Python list)
            # and encodes the list in JavaScript object notation.
            # mark_safe means this data has already been cleaned,
            # and the Django template code shouldn't clean it.
            'suggested_skills': mark_safe(json.dumps(clean_suggestions)),
            })
        return context

class CommunicationChannelsEditPage(BaseProjectEditPage):
    template_name_suffix = '_channels_form'
    form_class = inlineformset_factory(Project, CommunicationChannel, fields='__all__')
    next_view = 'project-read-only'

class ProjectSkillsRename(LoginRequiredMixin, FormView):
    template_name = 'home/rename_project_skills.html'
    form_class = RenameProjectSkillsForm

    def get_form(self, *args, **kwargs):
        # This method is called during both GET and POST, before
        # get_context_data or form_valid, but after the login checks have run.
        # So it's a semi-convenient common place to set self.object.
        user = self.request.user
        if not user.is_staff:
            raise PermissionDenied("Only Outreachy organizers can rename project skills across all submitted projects.")

        ids = self.request.GET.get('ids').split(',')
        self.project_skills = ProjectSkill.objects.filter(pk__in=ids).order_by('skill')

        return super(ProjectSkillsRename, self).get_form(*args, **kwargs)

    def get_context_data(self, **kwargs):
        context = super(ProjectSkillsRename, self).get_context_data(**kwargs)
        context.update({
            'project_skills' : self.project_skills,
            })
        return context

    def form_valid(self, form):
        new_name = form.cleaned_data['new_name']
        # iterate over self.project_skills, set new name
        for ps in self.project_skills:
            ps.skill = new_name
            ps.save()
        # Redirect back to the admin page for listing all ProjectSkill objects
        return redirect('admin:home_projectskill_changelist')

class MentorApprovalPreview(Preview):
    def get_object(self):
        return get_object_or_404(
                MentorApproval,
                project__slug=self.kwargs['project_slug'],
                project__project_round__participating_round__slug=self.kwargs['round_slug'],
                project__project_round__community__slug=self.kwargs['community_slug'],
                mentor__account__username=self.kwargs['username'])

class CoordinatorApprovalPreview(Preview):
    def get_object(self):
        return get_object_or_404(
                CoordinatorApproval,
                community__slug=self.kwargs['community_slug'],
                coordinator__account__username=self.kwargs['username'])

class ProjectContributions(LoginRequiredMixin, ComradeRequiredMixin, EligibleApplicantRequiredMixin, TemplateView):
    template_name = 'home/project_contributions.html'

    def get_context_data(self, **kwargs):
        # Make sure both the Community and Project are approved
        project = get_object_or_404(Project,
                slug=self.kwargs['project_slug'],
                approval_status=ApprovalStatus.APPROVED,
                project_round__community__slug=self.kwargs['community_slug'],
                project_round__participating_round__slug=self.kwargs['round_slug'],
                project_round__approval_status=ApprovalStatus.APPROVED)

        current_round = project.round()
        role = Role(self.request.user, current_round)

        contributions = role.application.contribution_set.filter(
                project=project)
        try:
            final_application = role.application.finalapplication_set.get(
                    project=project)
        except FinalApplication.DoesNotExist:
            final_application = None

        context = super(ProjectContributions, self).get_context_data(**kwargs)
        context.update({
            'current_round' : current_round,
            'community': project.project_round.community,
            'project': project,
            'role': role,
            'contributions': contributions,
            'final_application': final_application,
            })
        return context

# Only submit one contribution at a time
class ContributionUpdate(LoginRequiredMixin, ComradeRequiredMixin, EligibleApplicantRequiredMixin, UpdateView):
    fields = [
            'date_started',
            'date_merged',
            'url',
            'description',
            ]

    def get_object(self):
        # Make sure both the Community and Project are approved
        project = get_object_or_404(Project,
                slug=self.kwargs['project_slug'],
                approval_status=ApprovalStatus.APPROVED,
                project_round__community__slug=self.kwargs['community_slug'],
                project_round__participating_round__slug=self.kwargs['round_slug'],
                project_round__approval_status=ApprovalStatus.APPROVED)

        current_round = project.round()
        role = Role(self.request.user, current_round)

        try:
            application = role.application.finalapplication_set.get(
                    project=project)
        except FinalApplication.DoesNotExist:
            application = None

        if not current_round.contributions_open.has_passed():
            raise PermissionDenied("You cannot record a contribution until the Outreachy application period opens.")

        if current_round.contributions_close.has_passed() and application == None:
            raise PermissionDenied("Editing or recording new contributions is closed at this time to applicants who have not created a final application.")

        if current_round.internannounce.has_passed():
            raise PermissionDenied("Editing or recording new contributions is closed at this time.")

        if 'contribution_id' not in self.kwargs:
            return Contribution(applicant=role.application, project=project)
        return get_object_or_404(
            Contribution,
            applicant=role.application,
            project=project,
            pk=self.kwargs['contribution_id'],
        )

    def get_success_url(self):
        return self.object.project.get_contributions_url()

class FinalApplicationRate(LoginRequiredMixin, ComradeRequiredMixin, View):
    def post(self, request, *args, **kwargs):
        # Make sure both the Community and Project are approved
        project = get_object_or_404(Project,
                slug=kwargs['project_slug'],
                approval_status=ApprovalStatus.APPROVED,
                project_round__community__slug=kwargs['community_slug'],
                project_round__participating_round__slug=kwargs['round_slug'],
                project_round__approval_status=ApprovalStatus.APPROVED)

        # Only allow approved mentors to rank applicants
        approved_mentors = project.get_approved_mentors()
        if request.user.comrade not in [m.mentor for m in approved_mentors]:
            raise PermissionDenied("You are not an approved mentor for this project.")

        current_round = project.round()

        if not current_round.contributions_open.has_passed():
            raise PermissionDenied("You cannot rate an applicant until the Outreachy application period opens.")

        if current_round.has_last_day_to_add_intern_passed():
            raise PermissionDenied("Outreachy interns cannot be rated at this time.")

        applicant = get_object_or_404(
            current_round.applicantapproval_set.approved(),
            applicant__account__username=kwargs['username'],
        )

        application = get_object_or_404(FinalApplication, applicant=applicant, project=project)
        rating = kwargs['rating']
        if rating in [c[0] for c in application.RATING_CHOICES]:
            application.rating = kwargs['rating']
            application.save()

        return redirect(project.get_applicants_url() + "#rating")

class FinalApplicationAction(ApprovalStatusAction):
    fields = [
            'time_correct',
            'time_updates',
            'experience',
            'foss_experience',
            'relevant_projects',
            'applying_to_gsoc',
            'community_specific_questions',
            'timeline',
            ]

    def get_object(self):
        username = self.kwargs.get('username')
        if username:
            account = get_object_or_404(User, username=username)
        else:
            account = self.request.user

        # Make sure both the Community and Project are approved
        project = get_object_or_404(Project,
                slug=self.kwargs['project_slug'],
                approval_status=ApprovalStatus.APPROVED,
                project_round__community__slug=self.kwargs['community_slug'],
                project_round__participating_round__slug=self.kwargs['round_slug'],
                project_round__approval_status=ApprovalStatus.APPROVED)

        current_round = project.round()
        role = Role(account, current_round, self.request.user)

        if not current_round.contributions_open.has_passed():
            raise PermissionDenied("You can't submit a final application until the Outreachy application period opens.")

        if current_round.contributions_close.has_passed():
            raise PermissionDenied("This project is closed to final applications.")

        # Only allow eligible applicants to apply
        if not role.is_approved_applicant:
            raise PermissionDenied("You are not an eligible applicant or you have not filled out the eligibility check.")

        try:
            return FinalApplication.objects.get(applicant=role.application, project=project)
        except FinalApplication.DoesNotExist:
            return FinalApplication(applicant=role.application, project=project)

    def get_success_url(self):
        return self.object.project.get_contributions_url()

class ProjectApplicants(LoginRequiredMixin, ComradeRequiredMixin, TemplateView):
    template_name = 'home/project_applicants.html'

    def get_context_data(self, **kwargs):
        # Make sure both the Community, Project, and mentor are approved
        # Note that accessing URL parameters like project_slug off kwargs only
        # works because this is a TemplateView. For the various kinds of
        # DetailViews, you have to use self.kwargs instead.
        project = get_object_or_404(
            Project,
            slug=self.kwargs['project_slug'],
            approval_status=ApprovalStatus.APPROVED,
            project_round__community__slug=self.kwargs['community_slug'],
            project_round__participating_round__slug=self.kwargs['round_slug'],
            project_round__approval_status=ApprovalStatus.APPROVED,
        )

        current_round = project.round()

        # Note that there's no reason to ever keep someone who was a
        # coordinator or mentor in a past round from looking at who applied in
        # that round.

        if not self.request.user.is_staff and not project.project_round.community.is_coordinator(self.request.user) and not project.round().is_mentor(self.request.user):
            raise PermissionDenied("You are not an approved mentor for this project.")

        contributions = project.contribution_set.filter(
                applicant__approval_status=ApprovalStatus.APPROVED).order_by(
                "applicant__applicant__public_name", "date_started")
        internship_total_days = current_round.internends - current_round.internstarts
        try:
            mentor_approval = project.mentorapproval_set.approved().get(
                mentor__account=self.request.user,
            )
        except MentorApproval.DoesNotExist:
            mentor_approval = None

        context = super(ProjectApplicants, self).get_context_data(**kwargs)
        context.update({
            'current_round': current_round,
            'community': project.project_round.community,
            'project': project,
            'contributions': contributions,
            'internship_total_days': internship_total_days,
            'approved_mentor': project.is_submitter(self.request.user),
            'is_staff': self.request.user.is_staff,
            'mentor_approval': mentor_approval,
            })
        return context

@login_required
def community_applicants(request, round_slug, community_slug):
    # Make sure both the Community and mentor are approved
    participation = get_object_or_404(Participation,
            community__slug=community_slug,
            participating_round__slug=round_slug,
            approval_status=ApprovalStatus.APPROVED)

    current_round = participation.participating_round

    # Note that there's no reason to ever keep someone who was a coordinator or
    # mentor in a past round from looking at who applied in that round.

    user_is_coordinator = participation.community.is_coordinator(request.user)
    user_is_staff = request.user.is_staff
    if not user_is_staff and not user_is_coordinator and not participation.is_mentor(request.user):
        raise PermissionDenied("You are not an approved mentor for this community.")

    return render(request, 'home/community_applicants.html', {
        'current_round': current_round,
        'community': participation.community,
        'participation': participation,
        'is_coordinator': user_is_coordinator,
        'is_staff': user_is_staff,
        })

def eligibility_information(request):
    now = datetime.now(timezone.utc)
    today = get_deadline_date_for(now)

    try:
        # The most relevant dates come from the soonest round where internships
        # haven't started yet...
        current_round = RoundPage.objects.filter(
            internstarts__gt=today,
        ).earliest('internstarts')
    except RoundPage.DoesNotExist:
        try:
            # ...but if there aren't any, use the round that started most
            # recently, so people get some idea of what the timeline looks like
            # even when the next round isn't announced yet.
            current_round = RoundPage.objects.latest('internstarts')
        except RoundPage.DoesNotExist:
            raise Http404("No internship rounds configured yet!")

    current_round.today = today

    return render(request, 'home/eligibility.html', {
        'current_round': current_round,
        })

class TrustedVolunteersListView(UserPassesTestMixin, ListView):
    template_name = 'home/trusted_volunteers.html'

    def get_queryset(self):
        now = datetime.now(timezone.utc)
        today = get_deadline_date_for(now)

        # Find all mentors and coordinators who are active in any round that is
        # currently running (anywhere from pingnew to internends).
        # Mentors get annoyed if they're re-subscribed after the internship ends.
        return Comrade.objects.filter(
                models.Q(
                    mentorapproval__approval_status=ApprovalStatus.APPROVED,
                    mentorapproval__project__approval_status=ApprovalStatus.APPROVED,
                    mentorapproval__project__project_round__approval_status=ApprovalStatus.APPROVED,
                    mentorapproval__project__project_round__participating_round__pingnew__lte=today,
                    mentorapproval__project__project_round__participating_round__internends__gt=today,
                ) | models.Q(
                    coordinatorapproval__approval_status=ApprovalStatus.APPROVED,
                    coordinatorapproval__community__participation__approval_status=ApprovalStatus.APPROVED,
                    coordinatorapproval__community__participation__participating_round__pingnew__lte=today,
                    coordinatorapproval__community__participation__participating_round__internends__gt=today,
                )
            ).order_by('public_name').distinct()

    def test_func(self):
        return self.request.user.is_staff

class ActiveTrustedVolunteersListView(UserPassesTestMixin, ListView):
    template_name = 'home/trusted_volunteers.html'

    def get_queryset(self):
        now = datetime.now(timezone.utc)
        today = get_deadline_date_for(now)

        # For all interns with active internships, who are approved by Outreachy organizers,
        interns = InternSelection.objects.filter(
                organizer_approved=True,
                project__project_round__participating_round__internannounce__lte=today,
                intern_ends__gte=today)

        # Find all mentors who signed up to mentor this intern,
        # and all approved coordinators for the intern's community.
        #
        # This means mentors who didn't select an intern,
        # or coordiantors from communities who didn't select any interns don't
        # get re-subscribed to the mentors' mailing list or invited to the chat.
        return Comrade.objects.filter(
                models.Q(
                    mentorapproval__approval_status=ApprovalStatus.APPROVED,
                    mentorapproval__mentorrelationship__intern_selection__in=interns,
                ) | models.Q(
                    coordinatorapproval__approval_status=ApprovalStatus.APPROVED,
                    coordinatorapproval__community__in=[i.project.project_round.community for i in interns],
                )
            ).order_by('public_name').distinct()

    def test_func(self):
        return self.request.user.is_staff

class ActiveInternshipContactsView(UserPassesTestMixin, TemplateView):
    template_name = 'home/active_internship_contacts.html'

    def get_context_data(self, **kwargs):
        now = datetime.now(timezone.utc)
        today = get_deadline_date_for(now)

        # For all interns with active internships, who are approved by Outreachy organizers,
        interns = InternSelection.objects.filter(
                organizer_approved=True,
                project__project_round__participating_round__internannounce__lte=today,
                intern_ends__gte=today,
                in_good_standing=True,
                ).order_by('applicant__applicant__public_name').distinct()

        mentors_and_coordinators = Comrade.objects.filter(
                models.Q(
                    mentorapproval__approval_status=ApprovalStatus.APPROVED,
                    mentorapproval__mentorrelationship__intern_selection__in=interns,
                ) | models.Q(
                    coordinatorapproval__approval_status=ApprovalStatus.APPROVED,
                    coordinatorapproval__community__in=[i.project.project_round.community for i in interns],
                )
            ).order_by('public_name').distinct()

        context = super(ActiveInternshipContactsView, self).get_context_data(**kwargs)
        context.update({
            'interns': interns,
            'mentors_and_coordinators': mentors_and_coordinators,
            })
        return context

    def test_func(self):
        return self.request.user.is_staff

# Is this a current or past intern in good standing?
# This will return None if the internship hasn't been announced yet.
def intern_in_good_standing(user):
    if not user.is_authenticated:
        return None
    try:
        internship = InternSelection.objects.get(
                applicant__applicant__account = user,
                project__approval_status = ApprovalStatus.APPROVED,
                project__project_round__approval_status = ApprovalStatus.APPROVED,
                organizer_approved = True,
                in_good_standing = True,
                )
        if not internship.round().internannounce.has_passed():
            internship = None
    except InternSelection.DoesNotExist:
        internship = None
    return internship

@login_required
def intern_contract_export_view(request):
    internship = intern_in_good_standing(request.user)
    if not internship:
        raise PermissionDenied("You are not an Outreachy intern.")
    if not internship.intern_contract:
        raise PermissionDenied("You have not signed your Outreachy internship contract.")

    response = HttpResponse(internship.intern_contract.text, content_type="text/plain")
    response['Content-Disposition'] = 'attachment; filename="intern-contract-' + internship.intern_contract.legal_name + '-' + internship.intern_contract.date_signed.strftime("%Y-%m-%d") + '.md"'
    return response

def generic_intern_contract_export_view(request):
    with open(path.join(settings.BASE_DIR, 'docs', 'intern-agreement.md')) as iafile:
        intern_agreement = iafile.read()
    response = HttpResponse(intern_agreement, content_type="text/plain")
    response['Content-Disposition'] = 'attachment; filename="intern-contract-generic-unsigned.md"'
    return response

# Passed round_slug, community_slug, project_slug, applicant_username
# Even if someone resigns as a mentor, we still want to keep their signed mentor agreement
class MentorContractExport(LoginRequiredMixin, ComradeRequiredMixin, View):
    def get(self, request, round_slug, community_slug, project_slug, applicant_username):
        try:
            mentor_relationship = MentorRelationship.objects.get(
                    mentor__mentor=request.user.comrade,
                    intern_selection__project__slug=self.kwargs['project_slug'],
                    intern_selection__project__project_round__community__slug=self.kwargs['community_slug'],
                    intern_selection__project__project_round__participating_round__slug=self.kwargs['round_slug'],
                    intern_selection__applicant__applicant__account__username=self.kwargs['applicant_username'],
                    )
        except MentorRelationship.DoesNotExist:
            raise PermissionDenied("Cannot export mentor contract. You have not signed a contract for this internship.")
        response = HttpResponse(mentor_relationship.contract.text, content_type="text/plain")
        response['Content-Disposition'] = 'attachment; filename="mentor-contract-' + mentor_relationship.contract.legal_name + '-' + mentor_relationship.contract.date_signed.strftime("%Y-%m-%d") + '.md"'
        return response

def generic_mentor_contract_export_view(request):
    with open(path.join(settings.BASE_DIR, 'docs', 'mentor-agreement.md')) as mafile:
        mentor_agreement = mafile.read()
    response = HttpResponse(mentor_agreement, content_type="text/plain")
    response['Content-Disposition'] = 'attachment; filename="mentor-contract-generic-unsigned.md"'
    return response

@login_required
@staff_member_required
def contract_export_view(request, round_slug):
    def export_comrade_with_contract(comrade, contract):
        return {
                'public name': comrade.public_name,
                'legal name': comrade.legal_name,
                'blog URL': comrade.blog_url,
                'email address': comrade.account.email,
                'contract signed by': contract.legal_name,
                'contract signed on': str(contract.date_signed),
                'contract signed from': contract.ip_address,
                'contract text': contract.text,
                }

    this_round = get_object_or_404(RoundPage,
            slug=round_slug)
    interns = this_round.get_approved_intern_selections().exclude(intern_contract=None)
    dictionary_list = []
    for sel in interns:
        intern_export = export_comrade_with_contract(sel.applicant.applicant,
                sel.intern_contract)
        intern_export['community'] = sel.community_name()
        intern_export['mentors'] = [
                export_comrade_with_contract(mr.mentor.mentor, mr.contract)
                for mr in sel.mentorrelationship_set.all()
                ]
        dictionary_list.append(intern_export)
    response = JsonResponse(dictionary_list, safe=False)
    response['Content-Disposition'] = 'attachment; filename="' + round_slug + '-contracts.json"'
    return response

class SignedContractForm(ModelForm):
    class Meta:
        model = SignedContract
        fields = ('legal_name',)

class FinalApplicationForm(ModelForm):
    class Meta:
        model = FinalApplication
        fields = ('rating',)

    def clean_rating(self):
        rating = self.cleaned_data['rating']
        if rating == FinalApplication.UNRATED:
            raise ValidationError("You must provide a rating for the selected applicant.")
        return rating


class InternSelectionForm(MultiModelForm):
    form_classes = {
            'rating': FinalApplicationForm,
            'contract': SignedContractForm,
            }

def set_project_and_applicant(self, current_round):
    self.project = get_object_or_404(Project,
            slug=self.kwargs['project_slug'],
            approval_status=ApprovalStatus.APPROVED,
            project_round__community__slug=self.kwargs['community_slug'],
            project_round__participating_round=current_round,
            project_round__approval_status=ApprovalStatus.APPROVED)
    self.applicant = get_object_or_404(
        current_round.applicantapproval_set.approved(),
        applicant__account__username=self.kwargs['applicant_username'],
    )

# Passed round_slug, community_slug, project_slug, applicant_username
class InternSelectionUpdate(LoginRequiredMixin, ComradeRequiredMixin, reversion.views.RevisionMixin, FormView):
    form_class = InternSelectionForm
    template_name = 'home/internselection_form.html'

    def get_form_kwargs(self):
        kwargs = super(InternSelectionUpdate, self).get_form_kwargs()

        current_round = get_object_or_404(RoundPage, slug=self.kwargs['round_slug'])

        if not current_round.contributions_open.has_passed():
            raise PermissionDenied("You can't select an intern until the Outreachy application period opens.")

        set_project_and_applicant(self, current_round)
        application = get_object_or_404(FinalApplication,
                applicant=self.applicant,
                project=self.project)

        # Usually, we want mentors to only be able to select new interns
        # until the deadline. However, sometimes an Outreachy mentor
        # needs to stop participating in the middle of the internship.
        # This function is the path for them to sign up to co-mentor
        # (so that they can submit internship feedback).
        if current_round.has_last_day_to_add_intern_passed():
            try:
                intern_selection = InternSelection.objects.get(
                    applicant=self.applicant,
                    project=self.project,
                    )
            except InternSelection.DoesNotExist:
                raise PermissionDenied("Intern selection is closed for this round.")

        # Allow mentors to sign up to co-mentor, up until the internship ends
        if current_round.has_internship_ended():
                raise PermissionDenied("You cannot sign up to mentor after an internship has ended.")


        # Only allow approved mentors to select interns
        try:
            self.mentor_approval = self.project.mentorapproval_set.approved().get(
                mentor__account=self.request.user,
            )
        except MentorApproval.DoesNotExist:
            raise PermissionDenied("Only approved mentors can select an applicant as an intern")

        # Don't allow mentors to sign the contract twice
        if MentorRelationship.objects.filter(
                    mentor = self.mentor_approval,
                    intern_selection__applicant = self.applicant).exists():
            raise PermissionDenied("This intern has already been selected for this project. You cannot sign the mentor agreement twice.")

        with open(path.join(settings.BASE_DIR, 'docs', 'mentor-agreement.md')) as mafile:
            self.mentor_agreement = mafile.read()

        # We pass in all object instances that already exist,
        # and the form will create new object instances in memory that aren't referenced.
        kwargs.update(instance={
            'rating': application,
        })
        return kwargs

    def get_context_data(self, **kwargs):
        context = super(InternSelectionUpdate, self).get_context_data(**kwargs)
        try:
            intern_selection = InternSelection.objects.get(
                applicant=self.applicant,
                project=self.project,
                )
        except InternSelection.DoesNotExist:
            intern_selection = None

        context['mentor_agreement_html'] = markdownify(self.mentor_agreement)
        context['project'] = self.project
        context['community'] = self.project.project_round.community
        context['applicant'] = self.applicant
        context['intern_selection'] = intern_selection
        context['current_round'] = self.project.round()
        return context

    def form_valid(self, form):
        form['rating'].save()

        # We can't use get or create here, in case the payment dates have changed
        # between when the intern was initially selected and when a co-mentor signed up
        was_intern_selection_created = False
        try:
            intern_selection = InternSelection.objects.get(
                applicant=self.applicant,
                project=self.project,
                )
        except InternSelection.DoesNotExist:
            was_intern_selection_created = True

            current_round = self.project.round()
            intern_selection = InternSelection.objects.create(
                    applicant=self.applicant,
                    project=self.project,
                    intern_starts=current_round.internstarts,
                    initial_feedback_opens=current_round.initialfeedback - timedelta(days=7),
                    initial_feedback_due=current_round.initialfeedback,
                    midpoint_feedback_opens=current_round.midfeedback - timedelta(days=7),
                    midpoint_feedback_due=current_round.midfeedback,
                    intern_ends=current_round.internends,
                    final_feedback_opens=current_round.finalfeedback - timedelta(days=7),
                    final_feedback_due=current_round.finalfeedback,
                    )
            if current_round.feedback3_due:
                    intern_selection.feedback3_opens = current_round.feedback3_due - timedelta(days=7)
                    intern_selection.feedback3_due = current_round.feedback3_due

        # Fill in the date and IP address of the signed contract
        signed_contract = form['contract'].save(commit=False)
        signed_contract.date_signed = datetime.now(timezone.utc)
        signed_contract.ip_address = self.request.META.get('REMOTE_ADDR')
        signed_contract.text = self.mentor_agreement
        signed_contract.save()
        mentor_relationship = MentorRelationship(
                intern_selection=intern_selection,
                mentor=self.mentor_approval,
                contract=signed_contract).save()

        # If we just created this intern selection, email all co-mentors and
        # encourage them to sign the mentor agreement.
        if was_intern_selection_created:
            email.co_mentor_intern_selection_notification(
                intern_selection,
                [
                    mentor_approval.mentor.email_address()
                    for mentor_approval in self.project.mentorapproval_set.approved()
                    # skip the current visitor, who just signed
                    if mentor_approval != self.mentor_approval
                ],
                self.request,
            )

        # Send emails about any project conflicts
        email.intern_selection_conflict_notification(intern_selection, self.request)
        return redirect(self.project.get_applicants_url() + "#rating")

# Passed round_slug, community_slug, project_slug, applicant_username
class InternRemoval(LoginRequiredMixin, ComradeRequiredMixin, reversion.views.RevisionMixin, DeleteView):
    model = InternSelection
    template_name = 'home/intern_removal_form.html'

    def get_object(self):
        current_round = get_object_or_404(RoundPage, slug=self.kwargs['round_slug'])

        # If the internship has been announced
        # then only Outreachy organizers should remove interns
        # by setting them not in good standing on the alums page.
        if current_round.internannounce.has_passed():
            raise PermissionDenied("Only Outreachy organizers can remove an intern after the internship starts.")

        set_project_and_applicant(self, current_round)
        self.intern_selection = get_object_or_404(InternSelection,
                applicant=self.applicant,
                project=self.project)
        self.mentor_relationships = self.intern_selection.mentorrelationship_set.all()

        # Only allow approved mentors to remove interns
        # Coordinators can set the funding to 'Not funded'
        # Organizers can set the InternSelection.organizer_approved to False
        try:
            self.mentor_approval = self.project.mentorapproval_set.approved().get(
                mentor__account=self.request.user,
            )
        except MentorApproval.DoesNotExist:
            raise PermissionDenied("Only approved mentors can select an applicant as an intern")
        return self.intern_selection

    def get_context_data(self, **kwargs):
        context = super(InternRemoval, self).get_context_data(**kwargs)
        context['project'] = self.project
        context['community'] = self.project.project_round.community
        context['applicant'] = self.applicant
        context['current_round'] = self.project.round()
        return context

    # get_success_url is called before the object is deleted in DeleteView.delete()
    # so the objects are still in the database.
    def get_success_url(self):

        # Delete all the associated signed contracts
        # The MentorRelationships will be deleted automatically
        # However, if a mentor resigned from the internship,
        # the contract will still be around, and that's ok.
        for relationship in self.mentor_relationships:
            relationship.contract.delete()

        return self.project.get_applicants_url() + "#rating"

@login_required
def project_timeline(request, round_slug, community_slug, project_slug, applicant_username):
    intern_selection = get_object_or_404(InternSelection,
            applicant__applicant__account__username=applicant_username,
            project__slug=project_slug,
            project__project_round__community__slug=community_slug,
            project__project_round__participating_round__slug=round_slug)

    final_application = intern_selection.get_application()

    # Verify that this is either:
    # the intern,
    # staff,
    # an approved mentor for the project, or
    # an approved coordinator for the community.
    # The last two cases are covered by is_submitter()
    if not request.user.is_staff and not request.user == intern_selection.applicant.applicant.account and not intern_selection.is_submitter(request.user):
        raise PermissionDenied("You are not authorized to view this intern project timeline.")

    return render(request, 'home/intern_timeline.html', {
        'intern_selection': intern_selection,
        'project': intern_selection.project,
        'community': intern_selection.project.project_round.community,
        'current_round': intern_selection.project.round(),
        'final_application': final_application,
        })

# Passed round_slug, community_slug, project_slug, applicant_username
# Even if someone resigns as a mentor, we still want to keep their signed mentor agreement
class MentorResignation(LoginRequiredMixin, ComradeRequiredMixin, DeleteView):
    model = MentorRelationship
    template_name = 'home/mentor_resignation_form.html'

    def get_object(self):
        self.current_round = RoundPage.objects.get(slug=self.kwargs['round_slug'])
        if self.current_round.has_internship_ended():
            raise PermissionDenied("You cannot resign as a mentor from an internship from a past Outreachy round.")

        set_project_and_applicant(self, self.current_round)
        self.intern_selection = get_object_or_404(InternSelection,
                applicant=self.applicant,
                project=self.project)

        # Only allow approved mentors to resign from the internship
        try:
            self.mentor_approval = self.project.mentorapproval_set.approved().get(
                mentor__account=self.request.user,
            )
        except MentorApproval.DoesNotExist:
            raise PermissionDenied("Only approved mentors can resign from an internship.")
        return get_object_or_404(self.intern_selection.mentorrelationship_set,
                mentor=self.mentor_approval)

    def get_context_data(self, **kwargs):
        context = super(MentorResignation, self).get_context_data(**kwargs)
        context['project'] = self.project
        context['community'] = self.project.project_round.community
        context['applicant'] = self.applicant
        context['current_round'] = self.current_round
        return context

    def get_success_url(self):
        # Store the signed mentor contract for resigned mentors
        return self.project.get_applicants_url() + "#rating"

class InternFund(LoginRequiredMixin, ComradeRequiredMixin, reversion.views.RevisionMixin, View):
    def post(self, request, *args, **kwargs):
        username = kwargs['applicant_username']
        current_round = get_object_or_404(RoundPage, slug=kwargs['round_slug'])

        if not current_round.contributions_open.has_passed():
            raise PermissionDenied("You cannot set a funding source for an Outreachy intern until the application period opens.")

        if current_round.has_last_day_to_add_intern_passed():
            raise PermissionDenied("Funding sources for Outreachy interns cannot be changed at this time.")

        set_project_and_applicant(self, current_round)
        self.intern_selection = get_object_or_404(InternSelection,
                applicant=self.applicant,
                project=self.project)

        # Only allow approved coordinators and organizers to select intern funding
        user_is_coordinator = self.project.project_round.community.is_coordinator(request.user)
        user_is_staff = request.user.is_staff
        if not user_is_staff and not user_is_coordinator:
            raise PermissionDenied("Only approved coordinators and organizers can set intern funding sources.")

        funding = kwargs['funding']
        if funding in [c[0] for c in self.intern_selection.FUNDING_CHOICES]:
            if funding == InternSelection.ORG_FUNDED:
                # 'project_round' is the Participation (community and round)
                # Look for which are org-funded interns in this round for this community
                org_funded_intern_count = InternSelection.objects.filter(
                        project__project_round=self.intern_selection.project.project_round,
                        funding_source=InternSelection.ORG_FUNDED).count()
                if org_funded_intern_count + 1 > self.intern_selection.project.project_round.interns_funded():
                    raise PermissionDenied("You've selected more interns for organization funding than you have sponsored funds available. Please use your web browser back button and choose another funding source.")

            past_funding = self.intern_selection.funding_source
            self.intern_selection.funding_source = kwargs['funding']
            self.intern_selection.save()

            # If the coordinator or organizer is moving this intern from NOT_FUNDED
            # to any other state, send emails about any project conflicts
            if past_funding == InternSelection.NOT_FUNDED and funding != InternSelection.NOT_FUNDED:
                email.intern_selection_conflict_notification(self.intern_selection, self.request)

        return redirect(self.project.project_round.reverse('community-applicants') + "#interns")

class InternApprove(LoginRequiredMixin, ComradeRequiredMixin, reversion.views.RevisionMixin, View):
    def post(self, request, *args, **kwargs):
        username = kwargs['applicant_username']
        current_round = get_object_or_404(RoundPage, slug=kwargs['round_slug'])

        if not current_round.contributions_open.has_passed():
            raise PermissionDenied("You cannot approve an Outreachy intern until the application period opens.")

        if current_round.has_last_day_to_add_intern_passed():
            raise PermissionDenied("Approval status for Outreachy interns cannot be changed at this time.")

        set_project_and_applicant(self, current_round)
        self.intern_selection = get_object_or_404(InternSelection,
                applicant=self.applicant,
                project=self.project)

        if self.intern_selection.funding_source not in (InternSelection.GENERAL_FUNDED, InternSelection.ORG_FUNDED):
            raise PermissionDenied("Outreachy interns cannot be approvde until they have a funding source selected.")

        # Only allow approved organizers to approve interns
        if not request.user.is_staff:
            raise PermissionDenied("Only organizers can approve interns.")

        approval = kwargs['approval']
        if approval == "Approved":
            self.intern_selection.organizer_approved = True
        elif approval == "Rejected":
            self.intern_selection.organizer_approved = False
        elif approval == "Undecided":
            self.intern_selection.organizer_approved = None
        self.intern_selection.save()

        return redirect(reverse('dashboard') + "#intern-{project}-{applicant}".format(
            project=self.intern_selection.project.slug,
            applicant=self.intern_selection.applicant.applicant.pk))

class AlumStanding(LoginRequiredMixin, ComradeRequiredMixin, reversion.views.RevisionMixin, View):
    def post(self, request, *args, **kwargs):
        # Only allow approved organizers to approve interns
        if not request.user.is_staff:
            raise PermissionDenied("Only organizers can approve interns.")

        username = kwargs['applicant_username']
        that_round = get_object_or_404(RoundPage,
                slug=kwargs['round_slug'])

        # FIXME - also need a method to hide AlumInfo
        set_project_and_applicant(self, that_round)
        self.intern_selection = get_object_or_404(InternSelection,
                applicant=self.applicant,
                project=self.project)

        standing = kwargs['standing']
        if kwargs['standing'] == "Good":
            self.intern_selection.in_good_standing = True
        elif kwargs['standing'] == "Failed":
            self.intern_selection.in_good_standing = False
        self.intern_selection.save()

        return redirect('alums')

# Passed round_slug, community_slug, project_slug, (get applicant from request.user)
class InternAgreementSign(LoginRequiredMixin, ComradeRequiredMixin, CreateView):
    model = SignedContract
    template_name = 'home/internrelationship_form.html'
    fields = ('legal_name',)

    def set_project_and_intern_selection(self):
        self.current_round = get_object_or_404(RoundPage, slug=self.kwargs['round_slug'])
        if not self.current_round.internannounce.has_passed():
            raise PermissionDenied("Intern agreements cannot be signed before the interns are announced.")

        # Since interns can't sign the contract twice, the only people who
        # could sign a contract for a past round are people who never signed it
        # when they were supposed to. If somehow that happens (it shouldn't!),
        # let's not limit which round an intern can sign a contract for.

        self.project = get_object_or_404(Project,
                slug=self.kwargs['project_slug'],
                approval_status=ApprovalStatus.APPROVED,
                project_round__community__slug=self.kwargs['community_slug'],
                project_round__participating_round=self.current_round,
                project_round__approval_status=ApprovalStatus.APPROVED)

        try:
            self.intern_selection = InternSelection.objects.get(
                applicant__applicant=self.request.user.comrade,
                funding_source__in=(InternSelection.ORG_FUNDED, InternSelection.GENERAL_FUNDED),
                organizer_approved=True,
                applicant__application_round=self.current_round
            )
        except InternSelection.DoesNotExist:
            raise PermissionDenied("You are not an intern in this round.")

        # Don't allow interns to sign the contract twice
        if self.intern_selection.intern_contract != None:
            raise PermissionDenied("You have already signed the intern agreement.")

        with open(path.join(settings.BASE_DIR, 'docs', 'intern-agreement.md')) as iafile:
            self.intern_agreement = iafile.read()


    def get_context_data(self, **kwargs):
        context = super(InternAgreementSign, self).get_context_data(**kwargs)

        self.set_project_and_intern_selection()

        context['intern_agreement_html'] = markdownify(self.intern_agreement)
        context['project'] = self.project
        context['community'] = self.project.project_round.community
        context['intern_selection'] = self.intern_selection
        context['applicant'] = self.intern_selection.applicant
        context['current_round'] = self.current_round
        return context

    def form_valid(self, form):
        self.set_project_and_intern_selection()

        intern_contract = form.save(commit=False)
        intern_contract.date_signed = datetime.now(timezone.utc)
        intern_contract.ip_address = self.request.META.get('REMOTE_ADDR')
        intern_contract.text = self.intern_agreement
        intern_contract.save()
        self.intern_selection.intern_contract = intern_contract
        self.intern_selection.save()
        return redirect(self.get_success_url())

    def get_success_url(self):
        return reverse('dashboard')

def round_statistics(request, round_slug):
    current_round = get_object_or_404(RoundPage, slug=round_slug)
    return render(request, 'home/blog/round-statistics.html', {
        'current_round': current_round,
        })

def blog_schedule_changes(request):
    try:
        changed_round = RoundPage.objects.get(
            contributions_open__gte='2019-07-23',
            contributions_open__lte='2019-12-01',
        )
    except RoundPage.DoesNotExist:
        changed_round = None
    return render(request, 'home/blog/2019-07-23-outreachy-schedule-changes.html', {
        'changed_round': changed_round,
        })

def blog_2019_pick_projects(request):
    try:
        changed_round = RoundPage.objects.get(
            contributions_open__gte='2019-07-23',
            contributions_open__lte='2019-12-01',
        )
    except RoundPage.DoesNotExist:
        changed_round = None
    return render(request, 'home/blog/2019-10-01-picking-a-project.html', {
        'changed_round': changed_round,
        })

def blog_2019_10_18_open_projects(request):
    return render(request, 'home/blog/2019-10-18-open-projects.html')

def blog_2020_03_covid(request):
    return render(request, 'home/blog/2020-03-27-outreachy-response-to-covid-19.html')

def blog_2020_08_23_initial_applications_open(request):
    try:
        current_round = RoundPage.objects.get(
            internstarts__gte='2020-11-01',
            internends__lte='2021-04-01',
        )
    except RoundPage.DoesNotExist:
        current_round = None
    return render(request, 'home/blog/2020-08-23-initial-applications-open.html', {
        'current_round': current_round,
        })

def blog_2021_01_15_community_cfp_open(request):
    try:
        current_round = RoundPage.objects.get(
            internstarts__gte='2021-05-01',
            internends__lte='2021-09-01',
        )
    except RoundPage.DoesNotExist:
        current_round = None
    return render(request, 'home/blog/2021-01-15-community-cfp-open.html', {
        'current_round': current_round,
        })

def blog_2021_02_01_initial_applications_open(request):
    try:
        current_round = RoundPage.objects.get(
            internstarts__gte='2021-05-01',
            internends__lte='2021-09-01',
        )
    except RoundPage.DoesNotExist:
        current_round = None
    return render(request, 'home/blog/2021-02-01-initial-applications-open.html', {
        'current_round': current_round,
        })

def blog_2021_03_23_fsf_participation_barred(request):
    return render(request, 'home/blog/2021-03-23-fsf-participation-barred.html')

def blog_2021_03_30_contribution_period_open(request):
    return render(request, 'home/blog/2021-03-30-contribution-period-open.html')

def blog_2021_08_13_initial_applications_open(request):
    try:
        current_round = RoundPage.objects.get(
            internstarts__gte='2021-08-01',
            internends__lte='2022-04-01',
        )
    except RoundPage.DoesNotExist:
        current_round = None
    return render(request, 'home/blog/2021-08-13-initial-applications-open.html', {
        'current_round': current_round,
        })

def blog_2021_08_18_cfp_open(request):
    try:
        current_round = RoundPage.objects.get(
            internstarts__gte='2021-08-01',
            internends__lte='2022-04-01',
        )
    except RoundPage.DoesNotExist:
        current_round = None
    return render(request, 'home/blog/2021-08-18-cfp-open.html', {
        'current_round': current_round,
        })

def blog_2021_10_outreachy_hiring(request):
    return render(request, 'home/blog/2021-10-12-outreachy-is-hiring.html')

def blog_2022_01_10_cfp_open(request):
    try:
        current_round = RoundPage.objects.get(
            internstarts__gte='2022-05-01',
            internends__lte='2022-09-01',
        )
    except RoundPage.DoesNotExist:
        current_round = None
    return render(request, 'home/blog/2022-01-10-community-cfp-open.html', {
        'current_round': current_round,
        })

def blog_2022_02_04_initial_applications_open(request):
    try:
        current_round = RoundPage.objects.get(
            internstarts__gte='2022-05-01',
            internends__lte='2022-09-01',
        )
    except RoundPage.DoesNotExist:
        current_round = None
    return render(request, 'home/blog/2022-02-04-initial-applications-open.html', {
        'current_round': current_round,
        })

def blog_2022_04_15_new_community_manager(request):
    return render(request, 'home/blog/2022-04-15-new-outreachy-community-manager.html')

def blog_2022_06_14_remembering_marina(request):
    return render(request, 'home/blog/2022-06-14-remembering-and-honoring-marina.html')

def blog_2022_08_09_initial_applications_open(request):
    try:
        current_round = RoundPage.objects.get(
            internstarts__gte='2022-12-01',
            internends__lte='2023-04-01',
        )
    except RoundPage.DoesNotExist:
        current_round = None
    return render(request, 'home/blog/2022-08-09-initial-applications-open.html', {
        'current_round': current_round,
        })

def blog_2022_12_05_thank_you(request):
    try:
        current_round = RoundPage.objects.get(
            internstarts__gte='2022-12-01',
            internends__lte='2023-04-01',
        )
        # Mentors who were approved, their project was approved, and their community was approved
        mentors = MentorApproval.objects.filter(
                approval_status=ApprovalStatus.APPROVED,
                project__approval_status=ApprovalStatus.APPROVED,
                project__project_round__approval_status=ApprovalStatus.APPROVED,
                project__project_round__participating_round=current_round,
                ).order_by('mentor__public_name')
        mentor_names = [mentor.mentor.public_name for mentor in mentors]
        mentor_names = sorted(list(set(mentor_names)))
        community_names = [mentor.project.project_round.community.name for mentor in mentors]
        community_names = sorted(list(set(community_names)))
        coordinators = CoordinatorApproval.objects.filter(
                approval_status=ApprovalStatus.APPROVED,
                community__participation__participating_round=current_round,
                community__participation__approval_status=ApprovalStatus.APPROVED,
                ).distinct()
        coordinator_names = [coordinator.coordinator.public_name for coordinator in coordinators]
        coordinator_names = sorted(list(set(coordinator_names)))
    except RoundPage.DoesNotExist:
        current_round = None
        mentors = None
        mentor_names = None
        community_names = None
        coordinator_names = None
    return render(request, 'home/blog/2022-12-05-thank-you.html', {
        'current_round': current_round,
        'mentors': mentors,
        'mentor_names': mentor_names,
        'community_names': community_names,
        'coordinator_names': coordinator_names,
        })

def blog_2023_01_05_cfp_open(request):
    try:
        current_round = RoundPage.objects.get(
            internstarts__gte='2023-05-01',
            internends__lte='2023-09-01',
        )
    except RoundPage.DoesNotExist:
        current_round = None
    return render(request, 'home/blog/2023-01-05-community-cfp-open.html', {
        'current_round': current_round,
        })

def blog_2023_01_16_initial_applications_open(request):
    try:
        current_round = RoundPage.objects.get(
            internstarts__gte='2023-05-01',
            internends__lte='2023-09-01',
        )
    except RoundPage.DoesNotExist:
        current_round = None
    return render(request, 'home/blog/2023-01-16-initial-applications-open.html', {
        'current_round': current_round,
        })

def blog_2023_08_01_cfp_open(request):
    try:
        current_round = RoundPage.objects.get(
            internstarts__gte='2023-12-01',
            internends__lte='2024-04-01',
        )
    except RoundPage.DoesNotExist:
        current_round = None
    return render(request, 'home/blog/2023-08-01-community-cfp-open.html', {
        'current_round': current_round,
        })

def blog_2023_08_08_initial_applications_open(request):
    try:
        current_round = RoundPage.objects.get(
            internstarts__gte='2023-12-01',
            internends__lte='2024-04-01',
        )
    except RoundPage.DoesNotExist:
        current_round = None
    return render(request, 'home/blog/2023-08-08-initial-applications-open.html', {
        'current_round': current_round,
        })

def blog_2023_08_24_tilda(request):
    return render(request, 'home/blog/2023-08-24-announcing-tilda-a-new-Outreachy-organizer.html')

def blog_2024_01_08_cfp_open(request):
    try:
        current_round = RoundPage.objects.get(
            internstarts__gte='2024-01-01',
            internends__lte='2024-09-01',
        )
    except RoundPage.DoesNotExist:
        current_round = None
    return render(request, 'home/blog/2024-01-08-community-cfp-open.html', {
        'current_round': current_round,
        })

def blog_outreachy_2023_year_in_review(request):
    return render(request, 'home/blog/2024-01-10-outreachy-2023-year-in-review.html')

def blog_2024_01_15_initial_applications_open(request):
    try:
        current_round = RoundPage.objects.get(
            internstarts__gte='2024-01-01',
            internends__lte='2024-09-01',
        )
    except RoundPage.DoesNotExist:
        current_round = None
    return render(request, 'home/blog/2024-01-15-initial-applications-open.html', {
        'current_round': current_round,
        })

def blog_2024_04_mentor_spotlight_agien_petra(request):
    return render(request, 'home/blog/2024-04-mentor-spotlight-agien-petra.html')

def blog_2024_07_19_mentor_outreachy_impact_ahmed_rafiat(request):
    return render(request, 'home/blog/2024-07-19-outreachy-impact-ahmed-rafiat.html')

<<<<<<< HEAD
def blog_2024_08_14_cfp_open(request):
    try:
        current_round = RoundPage.objects.get(
            internstarts__gte='2024-12-01',
            internends__lte='2025-04-01',
        )
    except RoundPage.DoesNotExist:
        current_round = None
    return render(request, 'home/blog/2024-08-14-community-cfp-open.html', {
        'current_round': current_round,
        })
=======
def blog_2024_08_14_outreachy_needs_your_help(request):
    return render(request, 'home/blog/2024-08-14-outreachy-needs-your-help.html')
>>>>>>> 3e154bdb

class InitialMentorFeedbackUpdate(LoginRequiredMixin, reversion.views.RevisionMixin, UpdateView):
    form_class = modelform_factory(Feedback1FromMentor,
            fields=(
                'mentor_answers_questions',
                'intern_asks_questions',
                'mentor_support_when_stuck',
                'last_contact',
                'meets_privately',
                'meets_over_phone_or_video_chat',
                'intern_missed_meetings',
                'talk_about_project_progress',
                'blog_created',
                'mentors_report',
                'progress_report',
                'full_time_effort',
                'actions_requested',
            ),
            field_classes = {
                'mentor_answers_questions': RadioBooleanField,
                'intern_asks_questions': RadioBooleanField,
                'mentor_support_when_stuck': RadioBooleanField,
                'meets_privately': RadioBooleanField,
                'meets_over_phone_or_video_chat': RadioBooleanField,
                'intern_missed_meetings': RadioBooleanField,
                'talk_about_project_progress': RadioBooleanField,
                'blog_created': RadioBooleanField,
                'in_contact': RadioBooleanField,
                'provided_onboarding': RadioBooleanField,
                'full_time_effort': RadioBooleanField,
            },
        )

    def get_object(self):
        applicant = get_object_or_404(User, username=self.kwargs['username'])
        mentor_relationship = MentorRelationship.objects.filter(
            mentor__mentor__account=self.request.user,
            intern_selection__applicant__applicant__account=applicant,
        )

        if not mentor_relationship.exists():
            raise PermissionDenied("You are not a mentor for {}.".format(self.kwargs['username']))

        internship = intern_in_good_standing(applicant)
        if not internship:
            raise PermissionDenied("{} is not an intern in good standing".format(self.kwargs['username']))

        try:
            feedback = Feedback1FromMentor.objects.get(intern_selection=internship)
            if not feedback.can_edit():
                raise PermissionDenied("This feedback is already submitted and can't be updated right now.")
            return feedback
        except Feedback1FromMentor.DoesNotExist:
            return Feedback1FromMentor(intern_selection=internship)

    def form_valid(self, form):
        feedback = form.save(commit=False)
        feedback.allow_edits = False
        feedback.ip_address = self.request.META.get('REMOTE_ADDR')
        feedback.save()
        return redirect(reverse('dashboard') + '#feedback')

class InitialInternFeedbackUpdate(LoginRequiredMixin, reversion.views.RevisionMixin, UpdateView):
    form_class = modelform_factory(Feedback1FromIntern,
            fields=(
                'mentor_answers_questions',
                'intern_asks_questions',
                'mentor_support_when_stuck',
                'meets_privately',
                'meets_over_phone_or_video_chat',
                'intern_missed_meetings',
                'talk_about_project_progress',
                'blog_created',
                'last_contact',
                'mentor_support',
                'share_mentor_feedback_with_community_coordinator',
                'hours_worked',
                'time_comments',
                'progress_report',
                ),
            field_classes = {
                'mentor_answers_questions': RadioBooleanField,
                'intern_asks_questions': RadioBooleanField,
                'mentor_support_when_stuck': RadioBooleanField,
                'meets_privately': RadioBooleanField,
                'meets_over_phone_or_video_chat': RadioBooleanField,
                'intern_missed_meetings': RadioBooleanField,
                'talk_about_project_progress': RadioBooleanField,
                'blog_created': RadioBooleanField,
                'share_mentor_feedback_with_community_coordinator': RadioBooleanField,
                },
            )
    def get_object(self):
        self.internship = intern_in_good_standing(self.request.user)
        if not self.internship:
            raise PermissionDenied("The account for {} is not associated with an intern in good standing".format(self.request.user.username))

        try:
            feedback = Feedback1FromIntern.objects.get(intern_selection=self.internship)
            if not feedback.can_edit():
                raise PermissionDenied("This feedback is already submitted and can't be updated right now.")
            return feedback
        except Feedback1FromIntern.DoesNotExist:
            return Feedback1FromIntern(intern_selection=self.internship)

    def get_context_data(self, **kwargs):
        context = super(InitialInternFeedbackUpdate, self).get_context_data(**kwargs)
        context['internship'] = self.internship
        return context

    def form_valid(self, form):
        feedback = form.save(commit=False)
        feedback.allow_edits = False
        feedback.ip_address = self.request.META.get('REMOTE_ADDR')
        feedback.save()
        return redirect(reverse('dashboard') + '#feedback')

def export_feedback(feedback):
    return {
            'intern public name': feedback.intern_selection.applicant.applicant.public_name,
            'intern legal name': feedback.intern_selection.applicant.applicant.legal_name,
            'intern email address': feedback.intern_selection.applicant.applicant.account.email,
            'community': feedback.intern_selection.community_name(),
            'mentor public name': feedback.get_mentor_public_name(),
            'mentor legal name': feedback.get_mentor_legal_name(),
            'mentor email address': feedback.get_mentor_email(),
            'feedback submitted on': str(feedback.get_date_submitted()),
            'feedback submitted from': feedback.ip_address,
            'payment approved': feedback.payment_approved,
            'progress report': feedback.progress_report,
            'extension requested': feedback.request_extension,
            'extension date': str(feedback.extension_date),
            'termination requested': feedback.request_termination,
            }

@login_required
@staff_member_required
def initial_mentor_feedback_export_view(request, round_slug):
    this_round = get_object_or_404(RoundPage, slug=round_slug)
    interns = this_round.get_approved_intern_selections()
    dictionary_list = []
    for i in interns:
        try:
            dictionary_list.append(export_feedback(i.feedback1frommentor))
        except Feedback1FromMentor.DoesNotExist:
            continue
    response = JsonResponse(dictionary_list, safe=False)
    response['Content-Disposition'] = 'attachment; filename="' + round_slug + '-initial-feedback.json"'
    return response

@login_required
@staff_member_required
def initial_feedback_summary(request, round_slug):
    current_round = get_object_or_404(RoundPage, slug=round_slug)

    return render(request, 'home/initial_feedback.html',
            {
            'current_round' : current_round,
            },
            )

class Feedback2FromMentorUpdate(LoginRequiredMixin, reversion.views.RevisionMixin, UpdateView):
    form_class = modelform_factory(Feedback2FromMentor,
            fields=(
                'mentor_answers_questions',
                'intern_asks_questions',
                'mentor_support_when_stuck',

                'daily_stand_ups',
                'meets_privately',
                'meets_over_phone_or_video_chat',
                'intern_missed_meetings',
                'talk_about_project_progress',

                'contribution_drafts',
                'contribution_review',
                'contribution_revised',

                'mentor_shares_positive_feedback',
                'mentor_promoting_work_to_community',
                'mentor_promoting_work_on_social_media',

                'intern_blogging',
                'mentor_discussing_blog',
                'mentor_promoting_blog_to_community',
                'mentor_promoting_blog_on_social_media',

                'mentor_introduced_intern_to_community',
                'intern_asks_questions_of_community_members',
                'intern_talks_to_community_members',

                'mentors_report',
                'last_contact',
                'progress_report',

                'full_time_effort',

                'actions_requested',
            ),
            field_classes = {
                'mentor_answers_questions': RadioBooleanField,
                'intern_asks_questions': RadioBooleanField,
                'mentor_support_when_stuck': RadioBooleanField,

                'daily_stand_ups': RadioBooleanField,
                'meets_privately': RadioBooleanField,
                'meets_over_phone_or_video_chat': RadioBooleanField,
                'intern_missed_meetings': RadioBooleanField,
                'talk_about_project_progress': RadioBooleanField,

                'contribution_drafts': RadioBooleanField,
                'contribution_review': RadioBooleanField,
                'contribution_revised': RadioBooleanField,

                'mentor_shares_positive_feedback': RadioBooleanField,
                'mentor_promoting_work_to_community': RadioBooleanField,
                'mentor_promoting_work_on_social_media': RadioBooleanField,

                'intern_blogging': RadioBooleanField,
                'mentor_discussing_blog': RadioBooleanField,
                'mentor_promoting_blog_to_community': RadioBooleanField,
                'mentor_promoting_blog_on_social_media': RadioBooleanField,

                'mentor_introduced_intern_to_community': RadioBooleanField,
                'intern_asks_questions_of_community_members': RadioBooleanField,
                'intern_talks_to_community_members': RadioBooleanField,

                'full_time_effort': RadioBooleanField,
            },
        )

    def get_object(self):
        applicant = get_object_or_404(User, username=self.kwargs['username'])
        mentor_relationship = MentorRelationship.objects.filter(
            mentor__mentor__account=self.request.user,
            intern_selection__applicant__applicant__account=applicant,
        )

        if not mentor_relationship.exists():
            raise PermissionDenied("You are not a mentor for {}.".format(self.kwargs['username']))

        internship = intern_in_good_standing(applicant)
        if not internship:
            raise PermissionDenied("{} is not an intern in good standing".format(self.kwargs['username']))

        try:
            feedback = Feedback2FromMentor.objects.get(intern_selection=internship)
            if not feedback.can_edit():
                raise PermissionDenied("This feedback is already submitted and can't be updated right now.")
            return feedback
        except Feedback2FromMentor.DoesNotExist:
            return Feedback2FromMentor(intern_selection=internship)

    def form_valid(self, form):
        feedback = form.save(commit=False)
        feedback.allow_edits = False
        feedback.ip_address = self.request.META.get('REMOTE_ADDR')
        feedback.save()
        return redirect(reverse('dashboard') + '#feedback')

class Feedback2FromInternUpdate(LoginRequiredMixin, reversion.views.RevisionMixin, UpdateView):
    form_class = modelform_factory(Feedback2FromIntern,
            fields=(
                'share_mentor_feedback_with_community_coordinator',

                'mentor_answers_questions',
                'intern_asks_questions',
                'mentor_support_when_stuck',

                'daily_stand_ups',
                'meets_privately',
                'meets_over_phone_or_video_chat',
                'intern_missed_meetings',
                'talk_about_project_progress',

                'contribution_drafts',
                'contribution_review',
                'contribution_revised',

                'mentor_shares_positive_feedback',
                'mentor_promoting_work_to_community',
                'mentor_promoting_work_on_social_media',

                'intern_blogging',
                'mentor_discussing_blog',
                'mentor_promoting_blog_to_community',
                'mentor_promoting_blog_on_social_media',

                'mentor_introduced_intern_to_community',
                'intern_asks_questions_of_community_members',
                'intern_talks_to_community_members',

                'mentor_support',
                'last_contact',
                'hours_worked',
                'time_comments',
                'progress_report',
                ),
            field_classes = {
                'mentor_answers_questions': RadioBooleanField,
                'intern_asks_questions': RadioBooleanField,
                'mentor_support_when_stuck': RadioBooleanField,

                'daily_stand_ups': RadioBooleanField,
                'meets_privately': RadioBooleanField,
                'meets_over_phone_or_video_chat': RadioBooleanField,
                'intern_missed_meetings': RadioBooleanField,
                'talk_about_project_progress': RadioBooleanField,

                'contribution_drafts': RadioBooleanField,
                'contribution_review': RadioBooleanField,
                'contribution_revised': RadioBooleanField,

                'mentor_shares_positive_feedback': RadioBooleanField,
                'mentor_promoting_work_to_community': RadioBooleanField,
                'mentor_promoting_work_on_social_media': RadioBooleanField,

                'intern_blogging': RadioBooleanField,
                'mentor_discussing_blog': RadioBooleanField,
                'mentor_promoting_blog_to_community': RadioBooleanField,
                'mentor_promoting_blog_on_social_media': RadioBooleanField,

                'mentor_introduced_intern_to_community': RadioBooleanField,
                'intern_asks_questions_of_community_members': RadioBooleanField,
                'intern_talks_to_community_members': RadioBooleanField,
                'share_mentor_feedback_with_community_coordinator': RadioBooleanField,
            },
            )

    def get_object(self):
        self.internship = intern_in_good_standing(self.request.user)
        if not self.internship:
            raise PermissionDenied("The account for {} is not associated with an intern in good standing".format(self.request.user.username))

        try:
            feedback = Feedback2FromIntern.objects.get(intern_selection=self.internship)
            if not feedback.can_edit():
                raise PermissionDenied("This feedback is already submitted and can't be updated right now.")
            return feedback
        except Feedback2FromIntern.DoesNotExist:
            return Feedback2FromIntern(intern_selection=self.internship)

    def get_context_data(self, **kwargs):
        context = super(Feedback2FromInternUpdate, self).get_context_data(**kwargs)
        context['internship'] = self.internship
        return context

    def form_valid(self, form):
        feedback = form.save(commit=False)
        feedback.allow_edits = False
        feedback.ip_address = self.request.META.get('REMOTE_ADDR')
        feedback.save()
        return redirect(reverse('dashboard') + '#feedback')

@login_required
@staff_member_required
def midpoint_feedback_summary(request, round_slug):
    current_round = get_object_or_404(RoundPage, slug=round_slug)

    return render(request, 'home/midpoint_feedback.html',
            {
            'current_round' : current_round,
            },
            )

class Feedback3FromMentorUpdate(LoginRequiredMixin, reversion.views.RevisionMixin, UpdateView):
    form_class = modelform_factory(Feedback3FromMentor,
            fields=(
                'mentor_answers_questions',
                'intern_asks_questions',
                'mentor_support_when_stuck',

                'daily_stand_ups',
                'meets_privately',
                'meets_over_phone_or_video_chat',
                'intern_missed_meetings',

                'talk_about_project_progress',
                'reviewed_original_timeline',

                'contribution_drafts',
                'contribution_review',
                'contribution_revised',

                'mentor_shares_positive_feedback',
                'mentor_promoting_work_to_community',
                'mentor_promoting_work_on_social_media',

                'intern_blogging',
                'mentor_discussing_blog',
                'mentor_promoting_blog_to_community',
                'mentor_promoting_blog_on_social_media',

                'mentor_introduced_intern_to_community',
                'intern_asks_questions_of_community_members',
                'intern_talks_to_community_members',

                'mentors_report',
                'last_contact',
                'progress_report',

                'full_time_effort',

                'actions_requested',
            ),
            field_classes = {
                'mentor_answers_questions': RadioBooleanField,
                'intern_asks_questions': RadioBooleanField,
                'mentor_support_when_stuck': RadioBooleanField,

                'daily_stand_ups': RadioBooleanField,
                'meets_privately': RadioBooleanField,
                'meets_over_phone_or_video_chat': RadioBooleanField,
                'intern_missed_meetings': RadioBooleanField,
                'talk_about_project_progress': RadioBooleanField,
                'reviewed_original_timeline': RadioBooleanField,

                'contribution_drafts': RadioBooleanField,
                'contribution_review': RadioBooleanField,
                'contribution_revised': RadioBooleanField,

                'mentor_shares_positive_feedback': RadioBooleanField,
                'mentor_promoting_work_to_community': RadioBooleanField,
                'mentor_promoting_work_on_social_media': RadioBooleanField,

                'intern_blogging': RadioBooleanField,
                'mentor_discussing_blog': RadioBooleanField,
                'mentor_promoting_blog_to_community': RadioBooleanField,
                'mentor_promoting_blog_on_social_media': RadioBooleanField,

                'mentor_introduced_intern_to_community': RadioBooleanField,
                'intern_asks_questions_of_community_members': RadioBooleanField,
                'intern_talks_to_community_members': RadioBooleanField,

                'full_time_effort': RadioBooleanField,
            },
        )

    def get_object(self):
        applicant = get_object_or_404(User, username=self.kwargs['username'])
        mentor_relationship = MentorRelationship.objects.filter(
            mentor__mentor__account=self.request.user,
            intern_selection__applicant__applicant__account=applicant,
        )

        if not mentor_relationship.exists():
            raise PermissionDenied("You are not a mentor for {}.".format(self.kwargs['username']))

        internship = intern_in_good_standing(applicant)
        if not internship:
            raise PermissionDenied("{} is not an intern in good standing".format(self.kwargs['username']))

        try:
            feedback = Feedback3FromMentor.objects.get(intern_selection=internship)
            if not feedback.can_edit():
                raise PermissionDenied("This feedback is already submitted and can't be updated right now.")
            return feedback
        except Feedback3FromMentor.DoesNotExist:
            return Feedback3FromMentor(intern_selection=internship)

    def form_valid(self, form):
        feedback = form.save(commit=False)
        feedback.allow_edits = False
        feedback.ip_address = self.request.META.get('REMOTE_ADDR')
        feedback.save()
        return redirect(reverse('dashboard') + '#feedback')

class Feedback3FromInternUpdate(LoginRequiredMixin, reversion.views.RevisionMixin, UpdateView):
    form_class = modelform_factory(Feedback3FromIntern,
            fields=(
                'share_mentor_feedback_with_community_coordinator',

                'mentor_answers_questions',
                'intern_asks_questions',
                'mentor_support_when_stuck',

                'daily_stand_ups',
                'meets_privately',
                'meets_over_phone_or_video_chat',
                'intern_missed_meetings',

                'talk_about_project_progress',
                'reviewed_original_timeline',

                'contribution_drafts',
                'contribution_review',
                'contribution_revised',

                'mentor_shares_positive_feedback',
                'mentor_promoting_work_to_community',
                'mentor_promoting_work_on_social_media',

                'intern_blogging',
                'mentor_discussing_blog',
                'mentor_promoting_blog_to_community',
                'mentor_promoting_blog_on_social_media',

                'mentor_introduced_intern_to_community',
                'intern_asks_questions_of_community_members',
                'intern_talks_to_community_members',

                'mentor_support',
                'last_contact',
                'hours_worked',
                'time_comments',
                'progress_report',
                ),
            field_classes = {
                'mentor_answers_questions': RadioBooleanField,
                'intern_asks_questions': RadioBooleanField,
                'mentor_support_when_stuck': RadioBooleanField,

                'daily_stand_ups': RadioBooleanField,
                'meets_privately': RadioBooleanField,
                'meets_over_phone_or_video_chat': RadioBooleanField,
                'intern_missed_meetings': RadioBooleanField,
                'talk_about_project_progress': RadioBooleanField,
                'reviewed_original_timeline': RadioBooleanField,

                'contribution_drafts': RadioBooleanField,
                'contribution_review': RadioBooleanField,
                'contribution_revised': RadioBooleanField,

                'mentor_shares_positive_feedback': RadioBooleanField,
                'mentor_promoting_work_to_community': RadioBooleanField,
                'mentor_promoting_work_on_social_media': RadioBooleanField,

                'intern_blogging': RadioBooleanField,
                'mentor_discussing_blog': RadioBooleanField,
                'mentor_promoting_blog_to_community': RadioBooleanField,
                'mentor_promoting_blog_on_social_media': RadioBooleanField,

                'mentor_introduced_intern_to_community': RadioBooleanField,
                'intern_asks_questions_of_community_members': RadioBooleanField,
                'intern_talks_to_community_members': RadioBooleanField,
                'share_mentor_feedback_with_community_coordinator': RadioBooleanField,
            },
            )

    def get_object(self):
        self.internship = intern_in_good_standing(self.request.user)
        if not self.internship:
            raise PermissionDenied("The account for {} is not associated with an intern in good standing".format(self.request.user.username))

        try:
            feedback = Feedback3FromIntern.objects.get(intern_selection=self.internship)
            if not feedback.can_edit():
                raise PermissionDenied("This feedback is already submitted and can't be updated right now.")
            return feedback
        except Feedback3FromIntern.DoesNotExist:
            return Feedback3FromIntern(intern_selection=self.internship)

    def get_context_data(self, **kwargs):
        context = super(Feedback3FromInternUpdate, self).get_context_data(**kwargs)
        context['internship'] = self.internship
        return context

    def form_valid(self, form):
        feedback = form.save(commit=False)
        feedback.allow_edits = False
        feedback.ip_address = self.request.META.get('REMOTE_ADDR')
        feedback.save()
        return redirect(reverse('dashboard') + '#feedback')

@login_required
@staff_member_required
def feedback_3_export_view(request, round_slug):
    this_round = get_object_or_404(RoundPage, slug=round_slug)
    interns = this_round.get_approved_intern_selections()
    dictionary_list = []
    for i in interns:
        try:
            dictionary_list.append(export_feedback(i.feedback3frommentor))
        except Feedback3FromMentor.DoesNotExist:
            continue
    response = JsonResponse(dictionary_list, safe=False)
    response['Content-Disposition'] = 'attachment; filename="' + round_slug + '-midpoint-feedback.json"'
    return response

@login_required
@staff_member_required
def feedback_3_summary(request, round_slug):
    current_round = get_object_or_404(RoundPage, slug=round_slug)

    return render(request, 'home/feedback3.html',
            {
            'current_round' : current_round,
            },
            )

class Feedback4FromMentorUpdate(LoginRequiredMixin, reversion.views.RevisionMixin, UpdateView):
    form_class = modelform_factory(Feedback4FromMentor,
            fields=(
                'mentor_answers_questions',
                'intern_asks_questions',
                'mentor_support_when_stuck',

                'daily_stand_ups',
                'meets_privately',
                'meets_over_phone_or_video_chat',
                'intern_missed_meetings',

                'talk_about_project_progress',
                'reviewed_original_timeline',

                'contribution_drafts',
                'contribution_review',
                'contribution_revised',

                'mentor_shares_positive_feedback',
                'mentor_promoting_work_to_community',
                'mentor_promoting_work_on_social_media',

                'intern_blogging',
                'mentor_discussing_blog',
                'mentor_promoting_blog_to_community',
                'mentor_promoting_blog_on_social_media',

                'mentor_introduced_intern_to_community',
                'intern_asks_questions_of_community_members',
                'intern_talks_to_community_members',
                'mentor_introduced_to_informal_chat_contacts',
                'intern_had_informal_chats',

                'mentors_report',
                'last_contact',
                'progress_report',

                'full_time_effort',

                'actions_requested',

                'recommend_mentoring',
                'mentoring_positive_impacts',
                'mentoring_improvement_suggestions',
                'new_mentor_suggestions',
                'community_positive_impacts',
                'community_improvement_suggestions',
                'additional_feedback',
            ),
            field_classes = {
                'mentor_answers_questions': RadioBooleanField,
                'intern_asks_questions': RadioBooleanField,
                'mentor_support_when_stuck': RadioBooleanField,

                'daily_stand_ups': RadioBooleanField,
                'meets_privately': RadioBooleanField,
                'meets_over_phone_or_video_chat': RadioBooleanField,
                'intern_missed_meetings': RadioBooleanField,
                'talk_about_project_progress': RadioBooleanField,
                'reviewed_original_timeline': RadioBooleanField,

                'contribution_drafts': RadioBooleanField,
                'contribution_review': RadioBooleanField,
                'contribution_revised': RadioBooleanField,

                'mentor_shares_positive_feedback': RadioBooleanField,
                'mentor_promoting_work_to_community': RadioBooleanField,
                'mentor_promoting_work_on_social_media': RadioBooleanField,

                'intern_blogging': RadioBooleanField,
                'mentor_discussing_blog': RadioBooleanField,
                'mentor_promoting_blog_to_community': RadioBooleanField,
                'mentor_promoting_blog_on_social_media': RadioBooleanField,

                'mentor_introduced_intern_to_community': RadioBooleanField,
                'intern_asks_questions_of_community_members': RadioBooleanField,
                'intern_talks_to_community_members': RadioBooleanField,
                'mentor_introduced_to_informal_chat_contacts': RadioBooleanField,
                'intern_had_informal_chats': RadioBooleanField,

                'full_time_effort': RadioBooleanField,
            },
        )

    def get_object(self):
        applicant = get_object_or_404(User, username=self.kwargs['username'])
        mentor_relationship = MentorRelationship.objects.filter(
            mentor__mentor__account=self.request.user,
            intern_selection__applicant__applicant__account=applicant,
        )

        if not mentor_relationship.exists():
            raise PermissionDenied("You are not a mentor for {}.".format(self.kwargs['username']))

        internship = intern_in_good_standing(applicant)
        if not internship:
            raise PermissionDenied("{} is not an intern in good standing".format(self.kwargs['username']))

        try:
            feedback = Feedback4FromMentor.objects.get(intern_selection=internship)
            if not feedback.can_edit():
                raise PermissionDenied("This feedback is already submitted and can't be updated right now.")
            return feedback
        except Feedback4FromMentor.DoesNotExist:
            return Feedback4FromMentor(intern_selection=internship)

    def form_valid(self, form):
        feedback = form.save(commit=False)
        feedback.allow_edits = False
        feedback.ip_address = self.request.META.get('REMOTE_ADDR')
        feedback.save()
        return redirect(reverse('dashboard') + '#feedback')

class Feedback4FromInternUpdate(LoginRequiredMixin, reversion.views.RevisionMixin, UpdateView):
    form_class = modelform_factory(Feedback4FromIntern,
            fields=(
                'share_mentor_feedback_with_community_coordinator',
                'mentor_answers_questions',
                'intern_asks_questions',
                'mentor_support_when_stuck',

                'daily_stand_ups',
                'meets_privately',
                'meets_over_phone_or_video_chat',
                'intern_missed_meetings',

                'talk_about_project_progress',
                'reviewed_original_timeline',

                'contribution_drafts',
                'contribution_review',
                'contribution_revised',

                'mentor_shares_positive_feedback',
                'mentor_promoting_work_to_community',
                'mentor_promoting_work_on_social_media',

                'intern_blogging',
                'mentor_discussing_blog',
                'mentor_promoting_blog_to_community',
                'mentor_promoting_blog_on_social_media',

                'mentor_introduced_intern_to_community',
                'intern_asks_questions_of_community_members',
                'intern_talks_to_community_members',
                'mentor_introduced_to_informal_chat_contacts',
                'intern_had_informal_chats',

                'mentor_support',
                'last_contact',
                'hours_worked',
                'time_comments',
                'progress_report',

                'recommend_open_source',
                'recommend_interning',
                'application_period_positive_impacts',
                'application_period_improvement_suggestions',
                'new_applicant_advice',
                'interning_positive_impacts',
                'interning_improvement_suggestions',
                'community_positive_impacts',
                'community_improvement_suggestions',
                'additional_feedback',
            ),
            field_classes = {
                'mentor_answers_questions': RadioBooleanField,
                'intern_asks_questions': RadioBooleanField,
                'mentor_support_when_stuck': RadioBooleanField,

                'daily_stand_ups': RadioBooleanField,
                'meets_privately': RadioBooleanField,
                'meets_over_phone_or_video_chat': RadioBooleanField,
                'intern_missed_meetings': RadioBooleanField,
                'talk_about_project_progress': RadioBooleanField,
                'reviewed_original_timeline': RadioBooleanField,

                'contribution_drafts': RadioBooleanField,
                'contribution_review': RadioBooleanField,
                'contribution_revised': RadioBooleanField,

                'mentor_shares_positive_feedback': RadioBooleanField,
                'mentor_promoting_work_to_community': RadioBooleanField,
                'mentor_promoting_work_on_social_media': RadioBooleanField,

                'intern_blogging': RadioBooleanField,
                'mentor_discussing_blog': RadioBooleanField,
                'mentor_promoting_blog_to_community': RadioBooleanField,
                'mentor_promoting_blog_on_social_media': RadioBooleanField,

                'mentor_introduced_intern_to_community': RadioBooleanField,
                'intern_asks_questions_of_community_members': RadioBooleanField,
                'intern_talks_to_community_members': RadioBooleanField,
                'mentor_introduced_to_informal_chat_contacts': RadioBooleanField,
                'intern_had_informal_chats': RadioBooleanField,
            },
    )

    def get_object(self):
        self.internship = intern_in_good_standing(self.request.user)
        if not self.internship:
            raise PermissionDenied("The account for {} is not associated with an intern in good standing".format(self.request.user.username))

        try:
            feedback = Feedback4FromIntern.objects.get(intern_selection=self.internship)
            if not feedback.can_edit():
                raise PermissionDenied("This feedback is already submitted and can't be updated right now.")
            return feedback
        except Feedback4FromIntern.DoesNotExist:
            return Feedback4FromIntern(intern_selection=self.internship)

    def get_context_data(self, **kwargs):
        context = super(Feedback4FromInternUpdate, self).get_context_data(**kwargs)
        context['internship'] = self.internship
        return context

    def form_valid(self, form):
        feedback = form.save(commit=False)
        feedback.allow_edits = False
        feedback.ip_address = self.request.META.get('REMOTE_ADDR')
        feedback.save()
        return redirect(reverse('dashboard') + '#feedback')

@login_required
@staff_member_required
def feedback_4_summary(request, round_slug):
    current_round = get_object_or_404(RoundPage, slug=round_slug)

    return render(request, 'home/feedback4.html',
            {
            'current_round' : current_round,
            },
            )

@login_required
@staff_member_required
def sponsor_info(request, round_slug):
    """
    Show sponsor names and amounts for each community.
    Display whether the sponsorship is confirmed or unconfirmed.
    Display community coordinator contact information needed
    to gather invoice information.
    """
    current_round = get_object_or_404(RoundPage, slug=round_slug)

    previous_rounds = RoundPage.objects.filter(internstarts__lt=current_round.internstarts).order_by('-internstarts')
    if previous_rounds:
        previous_round = previous_rounds[0]
    else:
        previous_round = None

    next_rounds = RoundPage.objects.filter(internstarts__gt=current_round.internstarts).order_by('internstarts')
    if next_rounds:
        next_round = next_rounds[0]
    else:
        next_round = None

    # Before new communities are approved,
    # it's helpful to know who is requesting Outreachy general funding.
    # Therefore, include both approved and pending communities.
    participations = Participation.objects.filter(
                models.Q(
                    approval_status=ApprovalStatus.APPROVED
                ) | models.Q(
                    approval_status=ApprovalStatus.PENDING
                ),
                participating_round=current_round,
            ).order_by('community__name')

    community_sponsors = [(p.community, p.sponsorship_set.all(), p.number_interns_approved(), p.number_interns_approved() * p.participating_round.sponsorship_per_intern) for p in participations]
    sponsors_alpha = Sponsorship.objects.filter(
                models.Q(
                    participation__approval_status=ApprovalStatus.APPROVED
                ) | models.Q(
                    participation__approval_status=ApprovalStatus.PENDING
                ),
                participation__participating_round=current_round,
            ).order_by('name', 'participation__community__name')

    return render(request, 'home/sponsor_info.html',
            {
            'current_round' : current_round,
            'previous_round' : previous_round,
            'next_round' : next_round,
            'community_sponsors' : community_sponsors,
            'sponsors_alpha' : sponsors_alpha,
            },
            )

@login_required
@staff_member_required
def sponsor_info_details(request, round_slug, community_slug):
    """
    Show sponsor details and sponsorship revision history for a particular community.
    """
    current_round = get_object_or_404(RoundPage, slug=round_slug)
    participation = get_object_or_404(Participation, participating_round=current_round, approval_status=ApprovalStatus.APPROVED, community__slug=community_slug)
    number_projects_approved = Project.objects.filter(project_round=participation).approved().count()

    return render(request, 'home/sponsor_info_details.html',
            {
            'current_round' : current_round,
            'participation' : participation,
            'number_interns_approved' : participation.number_interns_approved(),
            'number_projects_approved' : number_projects_approved,
            'total_funding_needed' : participation.number_interns_approved() * participation.participating_round.sponsorship_per_intern,
            'community' : participation.community,
            'sponsor_set' : participation.sponsorship_set.all(),
            },
            )

@login_required
@staff_member_required
def review_interns(request, round_slug):
    """
    Show information about applicants that are selected by mentors as interns.
    """
    current_round = get_object_or_404(RoundPage, slug=round_slug)
    intern_selections = InternSelection.objects.filter(applicant__application_round=current_round).order_by('project__project_round__community__name')

    return render(request, 'home/review_interns.html',
            {
            'current_round' : current_round,
            'intern_selections' : intern_selections,
            },
            )
class ReviewInterns(LoginRequiredMixin, ComradeRequiredMixin, TemplateView):
    template_name = 'home/review_interns.html'

    def get_context_data(self, **kwargs):
        context = super(ReviewInterns, self).get_context_data(**kwargs)
        current_round = get_object_or_404(
            RoundPage,
            slug=self.kwargs['round_slug'],
        )
        context['current_round'] = current_round
        context['role'] = Role(self.request.user, current_round)
        if not self.request.user.is_staff and not current_round.is_reviewer(self.request.user):
            raise PermissionDenied("You are not authorized to review applications.")

        context['intern_selections'] = InternSelection.objects.filter(applicant__application_round=current_round).order_by('project__project_round__community__name')
        return context

def alums_page(request, year=None, month=None):
    now = datetime.now(timezone.utc)
    today = get_deadline_date_for(now)
    visible_rounds = RoundPage.objects.filter(internannounce__lte=today)

    # Sorting the combined list in the database is hard to get right, but this
    # is a small list so it's fine to sort it in Python instead.
    start_dates = sorted(
        set(visible_rounds.values_list("internstarts", flat=True).order_by()).union(
            CohortPage.objects.values_list("round_start", flat=True).order_by()
        ),
        reverse=True,
    )

    if year is None or month is None:
        starts = start_dates[0]
        return redirect("cohort", year=starts.year, month=str(starts.month).rjust(2, "0"))

    try:
        round_page = visible_rounds.get(internstarts__year=year, internstarts__month=month)
        interns = Role(request.user, round_page).visible_intern_selections
        return render(request, 'home/alums_roundpage.html', {
            "start_dates": start_dates,
            "round": round_page,
            "interns": interns,
        })

    except RoundPage.DoesNotExist:
        # Check the historical records from before we had round pages:
        cohort_page = get_object_or_404(CohortPage, round_start__year=year, round_start__month=month)
        interns = cohort_page.participant.order_by('community', 'name')
        return render(request, 'home/alums_cohortpage.html', {
            "start_dates": start_dates,
            "cohort": cohort_page,
            "interns": interns,
        })

def privacy_policy(request):
    with open(path.join(settings.BASE_DIR, 'docs', 'privacy-policy.md')) as policy_file:
        policy = policy_file.read()
    return render(request, 'home/privacy_policy.html', {
        'privacy_policy': markdownify(policy),
        })

@login_required
def applicant_review_summary(request, status, owner_username=None, review_status=None, rating=None, process=False):
    """
    For applicant reviewers and staff, show the status of applications that
    have the specified approval status.
    """
    # Update dashboard.application_summary too if you change anything here.

    current_round = get_current_round_for_initial_application_review()

    if not request.user.is_staff and not current_round.is_reviewer(request.user):
        raise PermissionDenied("You are not authorized to review applications.")

    if owner_username and owner_username != 'all':
        try:
            comrade = Comrade.objects.get(account__username=owner_username)
        except Comrade.DoesNotExist:
            raise PermissionDenied("No such applicant reviewer")

    applications = ApplicantApproval.objects.filter(
        application_round=current_round,
        approval_status=status,
    ).order_by('pk').select_related(
        'applicant__account',
        # one-to-one reverse references:
        'workeligibility',
        'priorfossexperience',
        'timecommitmentsummary',
    ).prefetch_related(
        # many-to-many relations:
        'essay_qualities',
        # small number of owners shared across many applicants:
        'review_owner__comrade',
    )
    # XXX: This will break if anyone has a username of all - not sure how to handle this
    if owner_username and owner_username != 'all':
        applications = applications.filter(review_owner__comrade__account__username=owner_username)
    elif not owner_username:
        # look for unowned applications
        applications = applications.filter(review_owner=None)
    # else don't filter on application ownership

    if review_status == 'unreviewed':
        applications = applications.filter(initialapplicationreview__isnull=True)
    elif review_status == 'unreviewed-non-student':
        applications = applications.filter(initialapplicationreview__isnull=True).filter(schoolinformation__isnull=True)
    elif review_status == 'reviewed':
        applications = applications.filter(initialapplicationreview__isnull=False)
    # else don't filter on review status

    if rating:
        applications = applications.filter(initialapplicationreview__essay_rating=rating)

    applications = applications.distinct()

    paginator = Paginator(applications, 25)
    page_number = request.GET.get("page", 1)
    page_obj = paginator.page(page_number)

    if status == ApprovalStatus.PENDING:
        heading = 'Pending Applications'
    elif status == ApprovalStatus.REJECTED:
        heading = 'Rejected Applications'
    elif status == ApprovalStatus.APPROVED:
        heading = 'Approved Applications'
    if owner_username and owner_username != 'all':
        heading = heading + ' - owned by {}'.format(comrade.public_name)

    if process:
        return render(request, 'home/process_initial_applications_summary.html', {
            "applications": page_obj,
            "heading": heading,
        })

    return render(request, 'home/applicant_review_summary.html', {
        "applications": page_obj,
        "heading": heading,
    })

# Passed action, applicant_username
class ApplicantApprovalUpdate(ApprovalStatusAction):
    model = ApplicantApproval

    def get_object(self):
        current_round = get_current_round_for_initial_application_review()
        return get_object_or_404(ApplicantApproval,
                applicant__account__username=self.kwargs['applicant_username'],
                application_round=current_round)

    def get_success_url(self):
        # Outreachy organizers will manually collect statistics
        # and purge application essays and sensitive information

        return self.object.get_preview_url()

class DeleteApplication(LoginRequiredMixin, ComradeRequiredMixin, View):
    def post(self, request, *args, **kwargs):

        # Only allow staff to delete initial applications
        if not request.user.is_staff:
            raise PermissionDenied("Only Outreachy organizers can delete initial applications.")

        # This only happens during review, but only makes sense to do while the
        # applicant still has an opportunity to submit the initial application
        # again, so we don't use the longer review period here.
        current_round = get_current_round_for_initial_application()

        application = get_object_or_404(ApplicantApproval,
                applicant__account__username=self.kwargs['applicant_username'],
                application_round=current_round)
        application.delete()

        # We need to delete both pending and rejected applications,
        # so I'm not sure which to redirect to.
        return redirect('dashboard')

class NotifyEssayNeedsUpdating(LoginRequiredMixin, ComradeRequiredMixin, View):

    def post(self, request, *args, **kwargs):
        current_round = get_current_round_for_initial_application_review()
        # Allow staff to ask applicants to revise their essays
        if not request.user.is_staff:
            raise PermissionDenied("Only Outreachy organizers can ask applicants to revise their essays.")

        essay = get_object_or_404(BarriersToParticipation,
                applicant__application_round=current_round,
                applicant__applicant__account__username=self.kwargs['applicant_username'],
                )
        essay.applicant_should_update = True
        essay.save()
        # Notify applicant their essay needs review
        email.applicant_essay_needs_updated(essay.applicant.applicant, request)
        return redirect(essay.applicant.get_preview_url())

class BarriersToParticipationUpdate(LoginRequiredMixin, ComradeRequiredMixin, UpdateView):
    model = BarriersToParticipation

    fields = [
            'underrepresentation',
            'employment_bias',
            'lacking_representation',
            'systemic_bias',
            ]

    def get_object(self):
        current_round = get_current_round_for_initial_application_review()
        # Only allow applicants to revise their own essays
        if self.request.user.comrade.account.username != self.kwargs['applicant_username']:
            raise PermissionDenied('You can only edit your own essay.')
        essay = get_object_or_404(BarriersToParticipation,
                applicant__application_round=current_round,
                applicant__applicant__account__username=self.kwargs['applicant_username'],
                )
        # Only allow people to edit their essays if the flag has been set.
        if not essay.applicant_should_update:
            raise PermissionDenied('You cannot edit your essay at this time.')
        return essay

    def get_success_url(self):
        self.object.applicant_should_update = False
        self.object.save()
        return reverse('eligibility-results')

class NotifySchoolInformationUpdating(LoginRequiredMixin, ComradeRequiredMixin, View):

    def post(self, request, *args, **kwargs):
        current_round = get_current_round_for_initial_application_review()
        if not request.user.is_staff:
            raise PermissionDenied("Only Outreachy organizers can ask applicants to revise their school information.")

        school_info = get_object_or_404(SchoolInformation,
                applicant__application_round=current_round,
                applicant__applicant__account__username=self.kwargs['applicant_username'],
                )
        school_info.applicant_should_update = True
        school_info.save()
        # Notify applicant their essay needs review
        email.applicant_school_info_needs_updated(school_info.applicant.applicant, request)
        return redirect(school_info.applicant.get_preview_url())

class SchoolInformationUpdate(LoginRequiredMixin, ComradeRequiredMixin, UpdateView):
    model = SchoolInformation

    fields = [
            'current_academic_calendar',
            'next_academic_calendar',
            'school_term_updates',
            ]

    def get_object(self):
        current_round = get_current_round_for_initial_application_review()
        # Only allow applicants to revise their own essays
        if self.request.user.comrade.account.username != self.kwargs['applicant_username']:
            raise PermissionDenied('You can only edit your own school information.')
        school_info = get_object_or_404(SchoolInformation,
                applicant__application_round=current_round,
                applicant__applicant__account__username=self.kwargs['applicant_username'],
                )
        return school_info

    def get_context_data(self, **kwargs):
        current_round = self.object.applicant.application_round
        school_terms = self.object.applicant.schooltimecommitment_set.all()
        context = super(SchoolInformationUpdate, self).get_context_data(**kwargs)
        context.update({
            'current_round': current_round,
            'school_terms': school_terms,
            })
        return context

    def get_success_url(self):
        self.object.applicant_should_update = False
        self.object.save()
        return reverse('eligibility-results')


def get_or_create_application_reviewer_and_review(self):
    # Only allow approved reviewers to rate applications for the current round
    current_round = get_current_round_for_initial_application_review()

    try:
        reviewer = current_round.applicationreviewer_set.approved().get(
            comrade__account=self.request.user,
        )
    except ApplicationReviewer.DoesNotExist:
        raise PermissionDenied("You are not currently an approved application reviewer.")

    application = get_object_or_404(ApplicantApproval,
            applicant__account__username=self.kwargs['applicant_username'],
            application_round=current_round)

    # If the reviewer gave an essay review, update it. Otherwise create a new review.
    try:
        review = InitialApplicationReview.objects.get(
                application=application,
                reviewer=reviewer)
    except InitialApplicationReview.DoesNotExist:
        review = InitialApplicationReview(application=application, reviewer=reviewer)

    return (application, reviewer, review)

class SetReviewOwner(LoginRequiredMixin, ComradeRequiredMixin, View):
    def post(self, request, *args, **kwargs):

        application, requester, review = get_or_create_application_reviewer_and_review(self)
        # Only allow approved reviewers to change review owners
        if self.kwargs['owner'] == 'None':
            reviewer = None
        else:
            reviewer = get_object_or_404(
                application.application_round.applicationreviewer_set.approved(),
                comrade__account__username=self.kwargs['owner'],
            )

        application.review_owner = reviewer
        application.save()

        return redirect(self.request.GET.get('next', application.get_preview_url()))

class EssayRating(LoginRequiredMixin, ComradeRequiredMixin, View):
    def post(self, request, *args, **kwargs):

        application, reviewer, review = get_or_create_application_reviewer_and_review(self)

        rating = kwargs['rating']
        if rating == "STRONG":
            review.essay_rating = review.STRONG
        elif rating == "GOOD":
            review.essay_rating = review.GOOD
        elif rating == "MAYBE":
            review.essay_rating = review.MAYBE
        elif rating == "UNCLEAR":
            review.essay_rating = review.UNCLEAR
        elif rating == "UNRATED":
            review.essay_rating = review.UNRATED
        elif rating == "NOTCOMPELLING":
            review.essay_rating = review.NOTCOMPELLING
        elif rating == "NOTUNDERSTOOD":
            review.essay_rating = review.NOTUNDERSTOOD
        elif rating == "SPAM":
            review.essay_rating = review.SPAM
        review.save()

        return redirect(self.request.GET.get('next', application.get_preview_url()))

# When reviewing the application's time commitments, there are several red flags
# reviewers can set or unset.
class ChangeRedFlag(LoginRequiredMixin, ComradeRequiredMixin, View):
    def post(self, request, *args, **kwargs):

        flags = [
                'review_school',
                'missing_school',
                'review_work',
                'missing_work',
                'incorrect_dates',
                ]

        # validate input
        flag_value = kwargs['flag_value']
        flag = kwargs['flag']
        if flag_value != 'True' and flag_value != 'False':
            raise PermissionDenied('Time commitment review flags must be True or False.')
        if flag not in flags:
            raise PermissionDenied('Unknown time commitment review flag.')

        application, reviewer, review = get_or_create_application_reviewer_and_review(self)

        if flag == "review_school":
            if flag_value == 'True':
                review.review_school = True
            elif flag_value == 'False':
                review.review_school = False
        elif flag == "missing_school":
            if flag_value == 'True':
                review.missing_school = True
            elif flag_value == 'False':
                review.missing_school = False
        elif flag == "review_work":
            if flag_value == 'True':
                review.review_work = True
            elif flag_value == 'False':
                review.review_work = False
        elif flag == "missing_work":
            if flag_value == 'True':
                review.missing_work = True
            elif flag_value == 'False':
                review.missing_work = False
        elif flag == "incorrect_dates":
            if flag_value == 'True':
                review.incorrect_dates = True
            elif flag_value == 'False':
                review.incorrect_dates = False
        review.save()

        return redirect(application.get_preview_url())

class ReviewEssay(LoginRequiredMixin, ComradeRequiredMixin, UpdateView):
    template_name = 'home/review_essay.html'

    form_class = modelform_factory(
        ApplicantApproval,
        fields = [
            'essay_qualities',
        ],
        widgets = {
            'essay_qualities': widgets.CheckboxSelectMultiple,
        },
    )

    def get_object(self):
        current_round = get_current_round_for_initial_application_review()

        application = get_object_or_404(ApplicantApproval,
                applicant__account__username=self.kwargs['applicant_username'],
                application_round=current_round)
        try:
            reviewer = application.application_round.applicationreviewer_set.approved().get(
                comrade__account=self.request.user,
            )
        except ApplicationReviewer.DoesNotExist:
            raise PermissionDenied("You are not currently an approved application reviewer.")

        return application

    def get_success_url(self):
        return self.object.get_preview_url()

class ReviewCommentUpdate(LoginRequiredMixin, ComradeRequiredMixin, UpdateView):
    model = InitialApplicationReview
    fields = ['comments',]

    def get_object(self):
        application, reviewer, review = get_or_create_application_reviewer_and_review(self)
        return review

    def get_success_url(self):
        return self.request.GET.get('next', self.object.application.get_preview_url())

@login_required
def internship_cohort_statistics(request):
    """
    For Outreachy staff, show statistics about applicants and interns.
    """

    if not request.user.is_staff:
        raise PermissionDenied("You are not authorized to view internship cohort statistics.")

    rounds = RoundPage.objects.all().order_by('-internstarts')
    return render(request, 'home/internship_cohort_statistics.html', {
        'rounds': rounds,
        })

def docs_toc(request):
    return render(request, 'home/docs/toc.html')

def docs_applicant(request):
    current_round = RoundPage.objects.latest('internannounce')
    now = datetime.now(timezone.utc)
    today = get_deadline_date_for(now)
    try:
        previous_round = RoundPage.objects.filter(
            contributions_open__lte=today,
        ).latest('internstarts')
        previous_round.today = today
    except RoundPage.DoesNotExist:
        previous_round = None

    return render(request, 'home/docs/applicant_guide.html', {
        'current_round': current_round,
        'previous_round': previous_round,
        })

def docs_community(request):
    current_round = RoundPage.objects.latest('internannounce')
    now = datetime.now(timezone.utc)
    today = get_deadline_date_for(now)
    five_weeks_from_now = today + timedelta(weeks=5)
    try:
        previous_round = RoundPage.objects.filter(
            internends__lte=five_weeks_from_now,
        ).latest('internstarts')
        previous_round.today = today
    except RoundPage.DoesNotExist:
        previous_round = None

    return render(request, 'home/docs/community_guide.html', {
        'current_round': current_round,
        'previous_round': previous_round,
        })

def docs_internship(request):
    now = datetime.now(timezone.utc)
    today = get_deadline_date_for(now)
    five_weeks_ago = today - timedelta(days=7*5)

    try:
        applicant_round = RoundPage.objects.get(
            pingnew__lte=today,
            internannounce__gt=today,
        )
    except RoundPage.DoesNotExist:
        applicant_round = None

    try:
        intern_round = RoundPage.objects.get(
            internannounce__lte=today,
            internends__gt=five_weeks_ago,
        )
    except RoundPage.DoesNotExist:
        intern_round = None

    return render(request, 'home/docs/internship_guide.html', {
        'applicant_round': applicant_round,
        'intern_round': intern_round,
        })

class InformalChatContacts(LoginRequiredMixin, ComradeRequiredMixin, TemplateView):
    template_name = 'home/informal_chat_contacts.html'

    def get_context_data(self, **kwargs):
        # Who can view this page:
        #  - APPROVED - Intern logged in, who is in good standing
        #  - APPROVED - Alum logged in, who is in good standing
        #  - APPROVED - Mentor logged in, who is a mentor of an intern in good standing
        #  - APPROVED - Approved coordinator logged in, whose community has been approved to participate
        #  - APPROVED - Staff
        comrade = self.request.user.comrade

        #  - APPROVED - Intern logged in, who is in good standing
        #  - APPROVED - Alum logged in, who is in good standing
        # This selects both current interns and alums
        # Note: this is a filter instead of a get because we have had interns do an internship twice
        # e.g. because they had to quit their first internship due to medical reasons.
        intern_selections = InternSelection.objects.filter(
                applicant__applicant=comrade,
                organizer_approved=True,
                in_good_standing=True,
                )

        if not intern_selections:
            #  - APPROVED - Mentor logged in, who is a mentor of an intern in good standing
            # Check for an approved project with a community approved to participate
            mentor_relationships = MentorRelationship.objects.filter(
                    mentor__mentor=comrade,
                    mentor__approval_status=ApprovalStatus.APPROVED,
                    intern_selection__project__approval_status=ApprovalStatus.APPROVED,
                    intern_selection__project__project_round__approval_status=ApprovalStatus.APPROVED,
                    intern_selection__organizer_approved=True,
                    intern_selection__in_good_standing=True,
                    )

            #  - APPROVED - Approved coordinator logged in, whose community has been approved to participate
            if not mentor_relationships:
                coordinator_approvals = CoordinatorApproval.objects.filter(
                        coordinator=comrade,
                        approval_status=ApprovalStatus.APPROVED,
                        community__participation__approval_status=ApprovalStatus.APPROVED,
                        )
                if not coordinator_approvals:
                    #  - APPROVED - Staff
                    if not comrade.account.is_staff:
                        raise PermissionDenied('Permission denied: You must be logged in to see the informal chat contacts. Contacts are only available to Outreachy interns and alums who are in good standing, and their mentors and coordinators.')

        # get active informal chat contacts
        contacts = InformalChatContact.objects.filter(active=True).order_by('name')

        context = super(InformalChatContacts, self).get_context_data(**kwargs)
        context.update({
            'contacts' : contacts,
            })
        return context


def donate(request):
    return render(request, 'home/donate.html')

def sponsor(request):
    return render(request, 'home/sponsor.html', {
        'current_round': get_current_round_for_sponsors(),
        })

def opportunities(request):
    return render(request, 'home/opportunities.html')

class CommunityParticipationRules(LoginRequiredMixin, ComradeRequiredMixin, FormView, SingleObjectMixin):
    template_name = 'home/community_participation_rules.html'
    form_class = CommunityNameForm

    def get_form(self, *args, **kwargs):
        self.object = get_current_round_for_community_signup()
        if not self.object:
            raise PermissionDenied('Outreachy is not accepting participation requests for open source and open science communities to mentor Outreachy interns at this time.')
        return super(CommunityParticipationRules, self).get_form(*args, **kwargs)

    def get_context_data(self, **kwargs):
        context = super(CommunityParticipationRules, self).get_context_data(**kwargs)
        suggestions = list(set([c.name for c in Community.objects.all()]))
        context.update({
            # Make sure that someone can't inject code in another person's
            # browser by adding a maliciously encoded community name.
            # json.dumps() takes the community names list (encoded as a Python list)
            # and encodes the list in JavaScript object notation.
            # mark_safe means this data has already been cleaned,
            # and the Django template code shouldn't clean it.
            'suggested_community_names': mark_safe(json.dumps(suggestions)),
            'current_round': self.object,
            })
        return context

    def form_valid(self, form):
        # See if the community name that was input in the form (minus capitalization) matches any community name.
        # The community name form is already specified to strip white space at the beginning and end.
        #
        # If we get a community name match:
        # - First, check that the Comrade is an approved community coordinator
        # - If the community is already participating in this cohort, redirect to the community landing page.
        # - If the community is not participating, redirect to that community's participation sign-up form.
        # If we don't get a match, redirect to creating a new community.

        current_round = self.object
        community_name = form.cleaned_data['community_name']
        try:
            community = Community.objects.get(name__iexact=community_name)
            user = self.request.user
            if not community.is_coordinator(user):
                raise PermissionDenied("A community under this name already exists, and you are not an approved community coordinator for that community. Only approved community coordinators can sign up their open source or open science community to participate as an Outreachy mentoring organization. Please contact Outreachy organizers with any questions.")
            try:
                participation = Participation.objects.get(community=community, participating_round=current_round)
                return redirect(reverse('community-read-only', kwargs={'community_slug': community.slug}))
            except Participation.DoesNotExist:
                return redirect(reverse('participation-action', kwargs={'action': 'submit', 'round_slug': current_round.slug, 'community_slug': community.slug}))
        except Community.DoesNotExist:
            # FIXME: pass the input community name to the new community sign-up form
            return redirect(reverse('community-add'))

@login_required
def dashboard(request):
    return render(request, 'home/dashboard.html', {
        'sections': get_dashboard_sections(request),
    })<|MERGE_RESOLUTION|>--- conflicted
+++ resolved
@@ -3035,7 +3035,9 @@
 def blog_2024_07_19_mentor_outreachy_impact_ahmed_rafiat(request):
     return render(request, 'home/blog/2024-07-19-outreachy-impact-ahmed-rafiat.html')
 
-<<<<<<< HEAD
+def blog_2024_08_14_outreachy_needs_your_help(request):
+    return render(request, 'home/blog/2024-08-14-outreachy-needs-your-help.html')
+
 def blog_2024_08_14_cfp_open(request):
     try:
         current_round = RoundPage.objects.get(
@@ -3047,10 +3049,6 @@
     return render(request, 'home/blog/2024-08-14-community-cfp-open.html', {
         'current_round': current_round,
         })
-=======
-def blog_2024_08_14_outreachy_needs_your_help(request):
-    return render(request, 'home/blog/2024-08-14-outreachy-needs-your-help.html')
->>>>>>> 3e154bdb
 
 class InitialMentorFeedbackUpdate(LoginRequiredMixin, reversion.views.RevisionMixin, UpdateView):
     form_class = modelform_factory(Feedback1FromMentor,
