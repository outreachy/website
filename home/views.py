--- conflicted
+++ resolved
@@ -522,23 +522,8 @@
         elif self.target_status == ApprovalStatus.APPROVED:
             self.object.email_approved_mentor(self.request)
 
-<<<<<<< HEAD
 class ProjectUpdate(LoginRequiredMixin, ComradeRequiredMixin, UpdateView):
-    fields = ['short_title', 'approved_license', 'unapproved_license_description', 'no_proprietary_software', 'proprietary_software_description', 'longevity', 'community_size', 'intern_benefits', 'community_benefits', 'repository', 'issue_tracker', 'newcomer_issue_tag', 'long_description', 'accepting_new_applicants']
-=======
-class ProjectSkillsInline(InlineFormSet):
-    model = ProjectSkill
-    fields = '__all__'
-
-class CommunicationChannelsInline(InlineFormSet):
-    model = CommunicationChannel
-    fields = '__all__'
-
-class ProjectUpdate(LoginRequiredMixin, ComradeRequiredMixin, UpdateWithInlinesView):
-    model = Project
     fields = ['short_title', 'approved_license', 'unapproved_license_description', 'no_proprietary_software', 'proprietary_software_description', 'longevity', 'community_size', 'community_benefits', 'intern_tasks', 'intern_benefits', 'repository', 'issue_tracker', 'newcomer_issue_tag', 'long_description', 'accepting_new_applicants']
-    inlines = [ ProjectSkillsInline, CommunicationChannelsInline ]
->>>>>>> 8d295335
 
     # Make sure that someone can't feed us a bad community URL by fetching the Community.
     # By overriding the get_object method, we reuse the URL for
