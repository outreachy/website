{% extends "base.html" %}

{% block title %}
Outreachy eligibility results
{% endblock %}

{% block content %}
{% with tcs=role.application.get_time_commitments %}

<p><b>Do not use the browser back button to update your initial application. You will experience website errors.</b> If you filled out the application wrong, <a href="{% url 'contact-applicant-help' %}">contact the Outreachy applicant helpers.</a></p>

<<<<<<< HEAD
{% include 'home/set_gmail_filters_warning.html' %}

{% if application.approval_status == application.APPROVED %}
=======
{% if role.application.is_approved %}
>>>>>>> 41f3dc8b

	<h1>Initial application approved for Outreachy</h1>


	<p>Your initial application for Outreachy has been approved. You can now proceed with the next step of your application.
	</p>

	<p>Next, pick out one or two projects to apply for.
	</p>
	<p>
	You will need to make a contribution to the project.
	Only applicants that make a contribution will be accepted as an intern.
	Some projects will have instructions for how to make your first contributions.
	For other projects, you will need to contact the mentor to get directions on how to make your first contributions.
	</p>
	<p>
	If you get stuck at any time, please reach out to the mentors or <a href="{% url 'contact-applicant-help' %}">contact the Outreachy applicant helpers.</a>.
	</p>
	<p><a class='btn btn-success' href="{{ role.current_round.url }}">View Internship Projects</a></p>

	{% include 'home/snippet/initial_application.html' %}

{% elif role.application.is_rejected and role.application.reason_denied != 'TIME' and role.application.reason_denied|slice:":5" != 'ALIGN' %}
	<h1>Initial application is not approved</h1>
	<p>We're sorry, but after reviewing your application,
	we have determined that you are not a strong applicant for the Outreachy internship program.
	This may be due to one of two reasons:
	<ul>
		<li>You may not be eligible to be paid as a contractor of a non-profit based in the United States of America. This could be due to you not being eligible to work in all the countries you are living in during your internship, you being a legal minor (under 18), visa restrictions, U.S. sanctions programs, or U.S. export restrictions.</li>
		<li>You may have already participated in Google Summer of Code or a previous Outreachy round.</li>
	</ul>
	Please review your application below to ensure the information you submitted is correct.
	</p>
	<p>
	If the information is incorrect, please <a href="/contact">contact the Outreachy organizers</a> to update it.
	</p>
	<p>
	If the information is correct, please take a look at the list of <a href="/opportunities">other opportunities</a> that may be a better fit for you.
	</p>

	{% include 'home/snippet/initial_application.html' %}
{% elif role.application.is_rejected and role.application.reason_denied|slice:":5" == 'ALIGN' %}
	<h1>Initial application is not approved</h1>
	<p>The Outreachy organizers have been reviewing your initial application, including your essay questions.</p>

	<p>Outreachy has a program goal of supporting people who are from
	groups underrepresented in the technology industry of their country.
	Based on your essay answers, we found that you did not sufficiently
	explain why your application is aligned with the Outreachy program goal
	of supporting people from groups underrepresented in the technology
	industry of their country.</p>

	<p>We're sorry to say your initial application was not approved.</p>

	<p>Please review your application below to ensure the information you submitted is correct.</p>

	<p>If the information is incorrect, please <a href="/contact">contact the Outreachy organizers</a> to update it.</p>

	<p>If the information is correct, please take a look at the list of <a href="/opportunities">other opportunities</a> that may be a better fit for you.</p>

	{% include 'home/snippet/initial_application.html' %}
{% elif role.application.is_rejected and role.application.reason_denied == 'TIME' %}

	<h1>Initial application is not approved</h1>

	<p>After reviewing your time commitments, we have determined you do not
	meet our minimum free time criteria.</p>
	{% if tcs.school_time_commitments %}
		<p>{% include 'home/snippet/student_hemisphere.html' %}</p>
	{% else %}
		<p>All applicants must have 49 consecutive days free from
		full-time commitments to be eligible. Applicants are also not
		eligible if they have a technical part-time job during the
		Outreachy internship, or they have already been accepted for
		another full-time technical job.</p>
	{% endif %}

	<p>
	We encourage you to apply another round!
	Please sign up for the
	<a href="https://lists.outreachy.org/cgi-bin/mailman/listinfo/announce">Outreachy announcement mailing list</a>,
	so you can be notified when the next application period opens.
	</p>

	<h2><strong>Your Time Commitments:</strong></h2>

	{% include 'home/snippet/time_commitments.html' %}

	<p>Outreachy organizers review each applicant's time commitments,
	including volunteer work, employment, contract work, and
	student's academic calendar.</p>
	
	{% if not tcs.school_time_commitments %}

		<h2>Weeks Free From Full-Time Commitments</h2>

		{% if tcs.free_period_start_date %}
			<p>Based on the information you provided, you have the
			following consecutive days free from full-time commitments:
			<strong>{{ tcs.free_period_start_date|date:"F d, Y" }} to {{ tcs.free_period_end_date|date:"F d, Y" }}</strong>.</p>
			<p>Outreachy interns must have a minimum number of 49 consecutive days free from full-time commitments
			from {{ role.current_round.internstarts|date:"F d, Y" }} to {{ role.current_round.internends|date:"F d, Y" }}.
			</p>
			<p>You have {{ tcs.longest_period_free }} consecutive days free from full-time commitments.
			We cannot lower the minimum number of days for any applicant.</p>
		{% else %}
			<p>Based on the information you provided, you have no
			consecutive days free from full-time commitments during the Outreachy internship from
			<strong>{{ role.current_round.internstarts|date:"F d, Y" }} to {{ role.current_round.internends|date:"F d, Y" }}</strong>.</p>
			<p>Outreachy interns must have a minimum number of 49 consecutive days free from full-time commitments.
			</p>
		{% endif %}
	{% endif %}

	<h2>Can I contest this result?</h2>
	<p>
	The Outreachy program put full-time commitment checking place
	in order to ensure that both interns and mentors have a good experience.
	Based on our past experience, interns with full-time commitments,
	especially school time commitments, are less likely to have successful internships.
	</p>
	<p>
	In the December 2014 - March 2015 Outreachy internship round, we had 19
	interns who had classes during the majority of the internship time.
	Two interns failed, two interns had to extend their internship by 2 weeks,
	five interns had to extend their internships by 2 to 5 weeks.
	</p>
	<p>
	Consequently, there was a 37% chance that the organization, mentor, and
	intern will have a poor experience if an applicant who is full-time in
	school is accepted. A poor internship experience typically means that
	the Outreachy mentor chooses not to participate in the program again.
	</p>
	<p>
	Outreachy has had a significant drop in the number of failures and
	internship extensions since we implemented the full-time commitment
	policies.
	</p>
	<p>
	<strong>The Outreachy organizers are very firm about
		the eligibility rules around time commitment requirements.</strong>
	We cannot accept letters to excuse students from class work or late class enrollment letters.
	We cannot accept manager approval for an employee to work for less than the hours in their employment contract.
	We cannot allow students from schools in the Northern Hemisphere to participate in the December to March round.
	We cannot allow students from schools in the Southern Hemisphere to participate in the May to August round.
	</p>
	<p>
	We hope your time commitments change in the future such that you
	are eligible to apply for Outreachy.
	</p>
	<p>
	Please sign up for the
	<a href="https://lists.outreachy.org/cgi-bin/mailman/listinfo/announce">Outreachy announcement mailing list</a>,
	so you can be notified when the next application period opens.
	</p>
	<h2>What if the information is incorrect?</h2>
	<p>
	If any of the above information was filled out incorrectly
	please contact the Outreachy organizers at organizers@outreachy.org
	<p>
	</p>
	Please provide the following information:
	</p>
	<ul>
		<li>User name: {{ request.user.username }}</li>
		<li>Email address: {{ request.user.email }}</li>
		<li>Which question was filled out incorrectly?</li>
	</ul>

<<<<<<< HEAD
{% else %}
=======
{% elif role.application.is_pending %}
>>>>>>> 41f3dc8b

	<h1>Your Initial Application is Under Review</h1>

	<p>
	Your initial application for Outreachy internships is being reviewed by the Outreachy organizers.
	We have already received a notification about your initial application, and there is no need for you to send an additional email.
       	We may follow up with additional questions for you via email.
	</p>
	<p>
<<<<<<< HEAD
	All accepted applicants will recieve an email notification by {{ current_round.contributions_open }}.
	Accepted applicants will then move onto the contribution phase. During the contribution phase, applicants make contributions to Outreachy projects.
	</p>
	<p>
	We encourage you to read our applicant and intern documentation while you're waiting for your initial application results.
	</p>
	<p>
	You submitted your application on {{ application.submission_date }}.
=======
	You submitted your application on {{ role.application.submission_date }}. If you have not received a follow up email within 10 business days,
	please <a href="/contact">contact the Outreachy organizers</a>.
>>>>>>> 41f3dc8b
	</p>
	<p>You will not be able to record contributions or make a final application until your initial application has been approved.
	Do not try to contact mentors or community coordinators until your initial application has been approved.</p>

	{% include 'home/snippet/initial_application.html' %}

{% endif %}

{% endwith %}
{% endblock %}<|MERGE_RESOLUTION|>--- conflicted
+++ resolved
@@ -9,13 +9,9 @@
 
 <p><b>Do not use the browser back button to update your initial application. You will experience website errors.</b> If you filled out the application wrong, <a href="{% url 'contact-applicant-help' %}">contact the Outreachy applicant helpers.</a></p>
 
-<<<<<<< HEAD
 {% include 'home/set_gmail_filters_warning.html' %}
 
-{% if application.approval_status == application.APPROVED %}
-=======
 {% if role.application.is_approved %}
->>>>>>> 41f3dc8b
 
 	<h1>Initial application approved for Outreachy</h1>
 
@@ -185,11 +181,7 @@
 		<li>Which question was filled out incorrectly?</li>
 	</ul>
 
-<<<<<<< HEAD
 {% else %}
-=======
-{% elif role.application.is_pending %}
->>>>>>> 41f3dc8b
 
 	<h1>Your Initial Application is Under Review</h1>
 
@@ -199,7 +191,6 @@
        	We may follow up with additional questions for you via email.
 	</p>
 	<p>
-<<<<<<< HEAD
 	All accepted applicants will recieve an email notification by {{ current_round.contributions_open }}.
 	Accepted applicants will then move onto the contribution phase. During the contribution phase, applicants make contributions to Outreachy projects.
 	</p>
@@ -208,10 +199,6 @@
 	</p>
 	<p>
 	You submitted your application on {{ application.submission_date }}.
-=======
-	You submitted your application on {{ role.application.submission_date }}. If you have not received a follow up email within 10 business days,
-	please <a href="/contact">contact the Outreachy organizers</a>.
->>>>>>> 41f3dc8b
 	</p>
 	<p>You will not be able to record contributions or make a final application until your initial application has been approved.
 	Do not try to contact mentors or community coordinators until your initial application has been approved.</p>
